"""
reated on Mon Aug  7 09:17:40 2017

@author: rjackson
"""

import pyart
import numpy as np
import time
import cartopy.crs as ccrs
import math
import sys

from scipy.interpolate import interp1d
from scipy.optimize import fmin_l_bfgs_b
from scipy.signal import savgol_filter
from .auglag import auglag

try:
    import tensorflow_probability as tfp
    import tensorflow as tf
    TENSORFLOW_AVAILABLE = True
except (ImportError, AttributeError):
    TENSORFLOW_AVAILABLE = False

try:
    import jax.numpy as jnp
    JAX_AVAILABLE = True
except ImportError:
    JAX_AVAILABLE = False

#imports changed to local import path to run on computer
from ..cost_functions import J_function, grad_J, calculate_fall_speed
from copy import deepcopy
from .angles import add_azimuth_as_field, add_elevation_as_field
_wprevmax = np.empty(0)
_wcurrmax = np.empty(0)
iterations = 0


class DDParameters(object):
    """
    This is a helper class for inserting more arguments into the :func:`pydda.cost_functions.J_function` and
    :func:`pydda.cost_functions.grad_J` function. Since these cost functions take numerous parameters, this class
    will store the needed parameters as one positional argument for easier readability of the code.

    In addition, class members can be added here so that those contributing more constraints to the variational
    framework can add any parameters they may need.

    Attributes
    ----------
    vrs: List of float arrays
        List of radial velocities from each radar
    azs: List of float arrays
        List of azimuths from each radar
    els: List of float arrays
        List of elevations from each radar
    wts: List of float arrays
        Float array containing fall speed from radar.
    u_back: 1D float array (number of vertical levels)
        Background u wind
    v_back: 1D float array (number of vertical levels)
        Background u wind
    u_model: list of 3D float arrays
        U from each model integrated into the retrieval
    v_model: list of 3D float arrays
        V from each model integrated into the retrieval
    w_model:
        W from each model integrated into the retrieval
    Co: float
        Weighting coefficient for data constraint.
    Cm: float
        Weighting coefficient for mass continuity constraint.
    Cx: float
        Smoothing coefficient for x-direction
    Cy: float
        Smoothing coefficient for y-direction
    Cz: float
        Smoothing coefficient for z-direction
    Cb: float
        Coefficient for sounding constraint
    Cv: float
        Weight for cost function related to vertical vorticity equation.
    Cmod: float
        Coefficient for model constraint
    Cpoint: float
        Coefficient for point constraint
    Ut: float
        Prescribed storm motion. This is only needed if Cv is not zero.
    Vt: float
        Prescribed storm motion. This is only needed if Cv is not zero.
    grid_shape:
        Shape of wind grid
    dx:
        Spacing of grid in x direction
    dy:
        Spacing of grid in y direction
    dz:
        Spacing of grid in z direction
    x:
        E-W grid levels in m
    y:
        N-S grid levels in m
    z:
        Grid vertical levels in m
    rmsVr: float
        The sum of squares of velocity/num_points. Use for normalization
        of data weighting coefficient
    weights: n_radars by z_bins by y_bins x x_bins float array
        Data weights for each pair of radars
    bg_weights: z_bins by y_bins x x_bins float array
        Data weights for sounding constraint
    model_weights: n_models by z_bins by y_bins by x_bins float array
        Data weights for each model.
    point_list: list or None
        point_list: list of dicts
        List of point constraints. Each member is a dict with keys of "u", "v",
        to correspond to each component of the wind field and "x", "y", "z"
        to correspond to the location of the point observation in the Grid's
        Cartesian coordinates.
    roi: float
        The radius of influence of each point observation in m.
    upper_bc: bool
        True to enforce w=0 at top of domain (impermeability condition),
        False to not enforce impermeability at top of domain
    """
    def __init__(self):
        self.Ut = np.nan
        self.Vt = np.nan
        self.rmsVr = np.nan
        self.grid_shape = None
        self.Cmod = np.nan
        self.Cpoint = np.nan
        self.u_back = None
        self.v_back = None
        self.wts = []
        self.vrs = []
        self.azs = []
        self.els = []
        self.weights = []
        self.bg_weights = []
        self.model_weights = []
        self.u_model = []
        self.v_model = []
        self.w_model = []
        self.x = None
        self.y = None
        self.z = None
        self.dx = np.nan
        self.dy = np.nan
        self.dz = np.nan
        self.Co = 1.0
        self.Cm = 1500.0
        self.Cx = 0.0
        self.Cy = 0.0
        self.Cz = 0.0
        self.Cb = 0.0
        self.Cv = 0.0
        self.Cmod = 0.0
        self.Cpoint = 0.0
        self.Ut = 0.0
        self.Vt = 0.0
        self.upper_bc = True
        self.lower_bc = True
        self.roi = 1000.0
        self.frz = 4500.0
        self.Nfeval = 0.0
        self.engine = "scipy"
        self.point_list = []
        self.cvtol = 1e-2
        self.gtol = 1e-2
        self.Jveltol = 100.0


def _get_dd_wind_field_scipy(Grids, u_init, v_init, w_init, engine,
                             points=None, vel_name=None,
                             refl_field=None, u_back=None, v_back=None, z_back=None,
                             frz=4500.0, Co=1.0, Cm=1500.0, Cx=0.0,
                             Cy=0.0, Cz=0.0, Cb=0.0, Cv=0.0, Cmod=0.0, Cpoint=0.0,
                             cvtol=1e-2, gtol=1e-2, Jveltol=100.0,
                             Ut=None, Vt=None, low_pass_filter=True,
                             mask_outside_opt=False, weights_obs=None,
                             weights_model=None, weights_bg=None,
                             max_iterations=1000, mask_w_outside_opt=True,
                             filter_window=5, filter_order=3, min_bca=30.0,
                             max_bca=150.0, upper_bc=True, model_fields=None,
                             output_cost_functions=True, roi=1000.0,
                             wind_tol=0.1):
    global _wcurrmax
    global _wprevmax
    global iterations

    # We have to have a prescribed storm motion for vorticity constraint
    if (Ut is None or Vt is None):
        if (Cv != 0.0):
            raise ValueError(('Ut and Vt cannot be None if vertical ' +
                              'vorticity constraint is enabled!'))

    if not isinstance(Grids, list):
        raise ValueError('Grids has to be a list!')

    parameters = DDParameters()
    parameters.Ut = Ut
    parameters.Vt = Vt
    parameters.engine = engine

    # Ensure that all Grids are on the same coordinate system
    prev_grid = Grids[0]
    for g in Grids:
        if not np.allclose(
                g.x['data'], prev_grid.x['data'], atol=10):
            raise ValueError('Grids do not have equal x coordinates!')

        if not np.allclose(
                g.y['data'], prev_grid.y['data'], atol=10):
            raise ValueError('Grids do not have equal y coordinates!')

        if not np.allclose(
                g.z['data'], prev_grid.z['data'], atol=10):
            raise ValueError('Grids do not have equal z coordinates!')

        if not g.origin_latitude['data'] == prev_grid.origin_latitude['data']:
            raise ValueError(("Grids have unequal origin lat/lons!"))

        prev_grid = g

    if engine.lower() == "auglag" and not TENSORFLOW_AVAILABLE:
        raise ModuleNotFoundError("Tensorflow 2.6+ needs to be installed for the Augmented Lagrangian solver.")

    # Disable background constraint if none provided
    if (u_back is None or v_back is None):
        parameters.u_back = np.zeros(u_init.shape[0])
        parameters.v_back = np.zeros(v_init.shape[0])
    else:
        # Interpolate sounding to radar grid
        print('Interpolating sounding to radar grid')
<<<<<<< HEAD
        if isinstance(u_back, np.ma.MaskedArray):
            u_back = u_back.filled(-9999.)
        if isinstance(v_back, np.ma.MaskedArray):
            v_back = v_back.filled(-9999.)
        if isinstance(z_back, np.ma.MaskedArray):
            z_back = z_back.filled(-9999.)
        valid_inds = np.logical_and.reduce((u_back > -9998, v_back > -9998, z_back > -9998))
        u_interp = interp1d(z_back[valid_inds], u_back[valid_inds], bounds_error=False)
        v_interp = interp1d(z_back[valid_inds], v_back[valid_inds], bounds_error=False)
        if isinstance(Grids[0].z['data'], np.ma.MaskedArray):
            parameters.u_back = u_interp(Grids[0].z['data'].filled(np.nan))
            parameters.v_back = v_interp(Grids[0].z['data'].filled(np.nan))
        else:
            parameters.u_back = u_interp(Grids[0].z['data'])
            parameters.v_back = v_interp(Grids[0].z['data'])
=======
        u_interp = interp1d(z_back, u_back, bounds_error=False)
        v_interp = interp1d(z_back, v_back, bounds_error=False)
        if isinstance(Grids[0].z['data'], np.ma.MaskedArray):
            z_grid = Grids[0].z['data'].filled(np.nan)
        else:
            z_grid = Grids[0].z['data']
        parameters.u_back = u_interp(z_grid)
        parameters.v_back = v_interp(z_grid)
        print('Interpolated U field:')
        print(parameters["u_back"])
        print('Interpolated V field:')
        print(parameters["v_back"])
>>>>>>> 05d9618b
        print('Grid levels:')
        print(Grids[0].z['data'])

    # Parse names of velocity field
    if refl_field is None:
        refl_field = pyart.config.get_field_name('reflectivity')

    # Parse names of velocity field
    if vel_name is None:
        vel_name = pyart.config.get_field_name('corrected_velocity')
    winds = np.stack([u_init, v_init, w_init])

    # Set up wind fields and weights from each radar
    parameters.weights = np.zeros(
        (len(Grids), u_init.shape[0], u_init.shape[1], u_init.shape[2]))

    parameters.bg_weights = np.zeros(v_init.shape)
    if (model_fields is not None):
        parameters.model_weights = np.ones(
            (len(model_fields), u_init.shape[0], u_init.shape[1],
             u_init.shape[2]))
    else:
        parameters.model_weights = np.zeros(
            (1, u_init.shape[0], u_init.shape[1], u_init.shape[2]))

    if (model_fields is None):
        if (Cmod != 0.0):
            raise ValueError(
                'Cmod must be zero if model fields are not specified!')

    bca = np.zeros(
        (len(Grids), len(Grids), u_init.shape[1], u_init.shape[2]))
    sum_Vr = np.zeros(len(Grids))

    for i in range(len(Grids)):
        parameters.wts.append(np.ma.masked_invalid(
            calculate_fall_speed(Grids[i], refl_field=refl_field, frz=frz)))
        add_azimuth_as_field(Grids[i], dz_name=refl_field)
        add_elevation_as_field(Grids[i], dz_name=refl_field)
        parameters.vrs.append(np.ma.masked_invalid(
            Grids[i].fields[vel_name]['data']))
        parameters.azs.append(np.ma.masked_invalid(
            Grids[i].fields['AZ']['data'] * np.pi / 180))
        parameters.els.append(np.ma.masked_invalid(
            Grids[i].fields['EL']['data'] * np.pi / 180))

    if (len(Grids) > 1):
        for i in range(len(Grids)):
            for j in range(i + 1, len(Grids)):
                print(("Calculating weights for radars " + str(i) +
                       " and " + str(j)))
                bca[i, j] = get_bca(Grids[i].radar_longitude['data'],
                                    Grids[i].radar_latitude['data'],
                                    Grids[j].radar_longitude['data'],
                                    Grids[j].radar_latitude['data'],
                                    Grids[i].point_x['data'][0],
                                    Grids[i].point_y['data'][0],
                                    Grids[i].get_projparams())

                for k in range(parameters.vrs[i].shape[0]):
                    if (weights_obs is None):
                        valid = np.logical_and.reduce((
                            ~parameters.vrs[i][k].mask,
                            ~parameters.wts[i][k].mask,
                            ~parameters.azs[i][k].mask,
                            ~parameters.els[i][k].mask))
                        valid = np.logical_and.reduce((valid,
                            np.isfinite(parameters.vrs[i][k]),
                            np.isfinite(parameters.wts[i][k]),
                            np.isfinite(parameters.azs[i][k]),
                            np.isfinite(parameters.els[i][k])))
                        valid = np.logical_and.reduce((valid,
                            np.isfinite(parameters.vrs[j][k]),
                            np.isfinite(parameters.wts[j][k]),
                            np.isfinite(parameters.azs[j][k]),
                            np.isfinite(parameters.els[j][k])))
                        valid = np.logical_and.reduce((valid,
                            ~parameters.vrs[j][k].mask,
                            ~parameters.wts[j][k].mask,
                            ~parameters.azs[j][k].mask,
                            ~parameters.els[j][k].mask))
                        cur_array = parameters.weights[i, k]
                        cur_array[np.logical_and(
                            valid, np.logical_and(
                                bca[i, j] >= math.radians(min_bca),
                                bca[i, j] <= math.radians(max_bca)))] = 1
                        cur_array[~valid] = 0
                        parameters.weights[i, k] = cur_array
                    else:
                        parameters.weights[i, k] = weights_obs[i][k, :, :]

                    if (weights_bg is None):
                        valid = np.logical_and.reduce((
                            ~parameters.vrs[j][k].mask,
                            ~parameters.wts[j][k].mask,
                            ~parameters.azs[j][k].mask,
                            ~parameters.els[j][k].mask))
                        valid = np.logical_and.reduce((
                            valid, np.isfinite(parameters.vrs[j][k]),
                            np.isfinite(parameters.wts[j][k]),
                            np.isfinite(parameters.azs[j][k]),
                            np.isfinite(parameters.els[j][k])))
                        valid = np.logical_and.reduce((valid,
                            np.isfinite(parameters.vrs[j][k]),
                            np.isfinite(parameters.wts[j][k]),
                            np.isfinite(parameters.azs[j][k]),
                            np.isfinite(parameters.els[j][k])))
                        valid = np.logical_and.reduce((valid,
                            ~parameters.vrs[j][k].mask,
                            ~parameters.wts[j][k].mask,
                            ~parameters.azs[j][k].mask,
                            ~parameters.els[j][k].mask))
                        cur_array = parameters.bg_weights[k]
                        cur_array[np.logical_or(
                            bca[i, j] < math.radians(min_bca),
                            bca[i, j] > math.radians(max_bca))] = 1
                        cur_array[~valid] = 1
                        parameters.bg_weights[i] = cur_array
                    else:
                        parameters.bg_weights[i] = weights_bg[i]

        print("Calculating weights for models...")
        coverage_grade = parameters.weights.sum(axis=0)
        coverage_grade = coverage_grade / coverage_grade.max()

        # Weigh in model input more when we have no coverage
        # Model only weighs 1/(# of grids + 1) when there is full
        # Coverage
        if (model_fields is not None):
            if (weights_model is None):
                for i in range(len(model_fields)):
                    parameters.model_weights[i] = 1 - (coverage_grade / (len(Grids) + 1))
            else:
                for i in range(len(model_fields)):
                    parameters.model_weights[i] = weights_model[i]
    else:
        if weights_obs is None:
            parameters.weights[0] = np.where(~parameters.vrs[0].mask, 1, 0)
        else:
            parameters.weights[0] = weights_obs[0]

        if weights_bg is None:
            parameters.bg_weights = np.where(~parameters.vrs[0].mask, 0, 1)
        else:
            parameters.bg_weights = weights_bg

    parameters.vrs = [x.filled(-9999.) for x in parameters.vrs]
    parameters.azs = [x.filled(-9999.) for x in parameters.azs]
    parameters.els = [x.filled(-9999.) for x in parameters.els]
    parameters.wts = [x.filled(-9999.) for x in parameters.wts]
    parameters.weights[~np.isfinite(parameters.weights)] = 0
    parameters.bg_weights[~np.isfinite(parameters.bg_weights)] = 0
    parameters.weights[parameters.weights > 0] = 1
    parameters.bg_weights[parameters.bg_weights > 0] = 1
    sum_Vr = np.nansum(np.square(parameters.vrs * parameters.weights))
    parameters.rmsVr = np.sqrt(np.nansum(sum_Vr) / np.nansum(parameters.weights))

    del bca
    parameters.grid_shape = u_init.shape
    # Parse names of velocity field

    winds = winds.flatten()

    print("Starting solver ")
    parameters.dx = np.diff(Grids[0].x['data'], axis=0)[0]
    parameters.dy = np.diff(Grids[0].y['data'], axis=0)[0]
    parameters.dz = np.diff(Grids[0].z['data'], axis=0)[0]
    print('rmsVR = ' + str(parameters.rmsVr))
    print('Total points: %d' % parameters.weights.sum())
    parameters.z = Grids[0].point_z['data']
    parameters.x = Grids[0].point_x['data']
    parameters.y = Grids[0].point_y['data']
    bt = time.time()

    # First pass - no filter
    wprevmax = 99
    wcurrmax = w_init.max()
    print("The max of w_init is", wcurrmax)
    iterations = 0
    bounds = [(-x, x) for x in 100 * np.ones(winds.shape)]

    if (model_fields is not None):
        for the_field in model_fields:
            u_field = ("U_" + the_field)
            v_field = ("V_" + the_field)
            w_field = ("W_" + the_field)
            parameters.u_model.append(Grids[0].fields[u_field]["data"])
            parameters.v_model.append(Grids[0].fields[v_field]["data"])
            parameters.w_model.append(Grids[0].fields[w_field]["data"])

    parameters.Co = Co
    parameters.Cm = Cm
    parameters.Cx = Cx
    parameters.Cy = Cy
    parameters.Cz = Cz
    parameters.Cb = Cb
    parameters.Cv = Cv
    parameters.Cmod = Cmod
    parameters.Cpoint = Cpoint
    parameters.roi = roi
    parameters.upper_bc = upper_bc
    parameters.points = points
    parameters.point_list = points
    _wprevmax = np.zeros(parameters.grid_shape)
    _wcurrmax = np.zeros(parameters.grid_shape)
    iterations = 0
    if engine.lower() == 'scipy' or engine.lower() == 'jax':
        def _vert_velocity_callback(x):
            global _wprevmax
            global _wcurrmax
            global iterations

            if iterations % 10 > 0:
                iterations = iterations + 1
                return False

            wind = np.reshape(
                x, (3, parameters.grid_shape[0],
                    parameters.grid_shape[1],
                    parameters.grid_shape[2]))
            _wcurrmax = wind[2]
            if iterations == 0:
                _wprevmax = _wcurrmax
                iterations = iterations + 1
                return False
            diff = np.abs(_wprevmax - _wcurrmax)
            diff = np.where(parameters.bg_weights == 0, diff, np.nan)
            delta = np.nanmax(diff)
            if delta < wind_tol:
                return True
            _wprevmax = _wcurrmax
            iterations = iterations + 1
            print("Max change in w: %4.3f" % delta)
            return False

        parameters.print_out = False
        winds = fmin_l_bfgs_b(J_function, winds, args=(parameters,),
                              maxiter=max_iterations, pgtol=1e-8, bounds=bounds,
                              fprime=grad_J, disp=0, iprint=-1,
                              callback=_vert_velocity_callback)
        winds = np.reshape(
            winds[0],
            (3, parameters.grid_shape[0],
             parameters.grid_shape[1], parameters.grid_shape[2]))
        parameters.print_out = True

    elif engine.lower() == 'auglag':
        if not TENSORFLOW_AVAILABLE:
            raise ImportError("Tensorflow must be available to use the Augmented Lagrangian engine!")
        parameters.vrs = [tf.constant(x, dtype=tf.float32) for x in parameters.vrs]
        parameters.azs = [tf.constant(x, dtype=tf.float32) for x in parameters.azs]
        parameters.els = [tf.constant(x, dtype=tf.float32) for x in parameters.els]
        parameters.wts = [tf.constant(x, dtype=tf.float32) for x in parameters.wts]
        parameters.model_weights = tf.constant(parameters.model_weights,
                                               dtype=tf.float32)
        parameters.weights[~np.isfinite(parameters.weights)] = 0
        parameters.weights[parameters.weights > 0] = 1
        parameters.weights = tf.constant(parameters.weights, dtype=tf.float32)
        parameters.bg_weights[parameters.bg_weights > 0] = 1
        parameters.bg_weights = tf.constant(parameters.bg_weights, dtype=tf.float32)
        parameters.z = tf.constant(Grids[0].point_z['data'], dtype=tf.float32)
        parameters.x = tf.constant(Grids[0].point_x['data'], dtype=tf.float32)
        parameters.y = tf.constant(Grids[0].point_y['data'], dtype=tf.float32)
        bounds = [(-x, x) for x in 100 * np.ones(winds.shape, dtype='float32')]
        winds = winds.astype('float32')
        winds, mult, AL_Filter, funcalls = auglag(winds, parameters, bounds)

        # """
    winds = np.stack([winds[0], winds[1], winds[2]])
    winds = winds.flatten()
    if low_pass_filter == True:
        print('Applying low pass filter to wind field...')
        winds = np.reshape(winds, (3, parameters.grid_shape[0], parameters.grid_shape[1],
                                   parameters.grid_shape[2]))
        winds[0] = savgol_filter(winds[0], filter_window, filter_order, axis=0)
        winds[0] = savgol_filter(winds[0], filter_window, filter_order, axis=1)
        winds[0] = savgol_filter(winds[0], filter_window, filter_order, axis=2)
        winds[1] = savgol_filter(winds[1], filter_window, filter_order, axis=0)
        winds[1] = savgol_filter(winds[1], filter_window, filter_order, axis=1)
        winds[1] = savgol_filter(winds[1], filter_window, filter_order, axis=2)
        winds[2] = savgol_filter(winds[2], filter_window, filter_order, axis=0)
        winds[2] = savgol_filter(winds[2], filter_window, filter_order, axis=1)
        winds[2] = savgol_filter(winds[2], filter_window, filter_order, axis=2)
        winds = np.stack([winds[0], winds[1], winds[2]])
        winds = winds.flatten()

    print("Done! Time = " + "{:2.1f}".format(time.time() - bt))

    # First pass - no filter
    the_winds = np.reshape(
        winds, (3, parameters.grid_shape[0], parameters.grid_shape[1], parameters.grid_shape[2]))
    u = the_winds[0]
    v = the_winds[1]
    w = the_winds[2]
    where_mask = np.sum(parameters.weights, axis=0) + \
                 np.sum(parameters.model_weights, axis=0)

    u = np.ma.array(u)
    w = np.ma.array(w)
    v = np.ma.array(v)

    if mask_outside_opt is True:
        u = np.ma.masked_where(where_mask < 1, u)
        v = np.ma.masked_where(where_mask < 1, v)
        w = np.ma.masked_where(where_mask < 1, w)

    if mask_w_outside_opt is True:
        w = np.ma.masked_where(where_mask < 1, w)

    u_field = deepcopy(Grids[0].fields[vel_name])
    u_field['data'] = u
    u_field['standard_name'] = 'u_wind'
    u_field['long_name'] = 'meridional component of wind velocity'
    u_field['min_bca'] = min_bca
    u_field['max_bca'] = max_bca
    v_field = deepcopy(Grids[0].fields[vel_name])
    v_field['data'] = v
    v_field['standard_name'] = 'v_wind'
    v_field['long_name'] = 'zonal component of wind velocity'
    v_field['min_bca'] = min_bca
    v_field['max_bca'] = max_bca
    w_field = deepcopy(Grids[0].fields[vel_name])
    w_field['data'] = w
    w_field['standard_name'] = 'w_wind'
    w_field['long_name'] = 'vertical component of wind velocity'
    w_field['min_bca'] = min_bca
    w_field['max_bca'] = max_bca

    new_grid_list = []

    for grid in Grids:
        temp_grid = deepcopy(grid)
        temp_grid.add_field('u', u_field, replace_existing=True)
        temp_grid.add_field('v', v_field, replace_existing=True)
        temp_grid.add_field('w', w_field, replace_existing=True)
        new_grid_list.append(temp_grid)

    return new_grid_list


def _get_dd_wind_field_tensorflow(Grids, u_init, v_init, w_init, points=None, vel_name=None,
                                  refl_field=None, u_back=None, v_back=None, z_back=None,
                                  frz=4500.0, Co=1.0, Cm=1500.0, Cx=0.0,
                                  Cy=0.0, Cz=0.0, Cb=0.0, Cv=0.0, Cmod=0.0, Cpoint=0.0,
                                  Ut=None, Vt=None, low_pass_filter=True,
                                  mask_outside_opt=False, weights_obs=None,
                                  weights_model=None, weights_bg=None,
                                  max_iterations=1000, mask_w_outside_opt=True,
                                  filter_window=5, filter_order=3, min_bca=30.0,
                                  max_bca=150.0, upper_bc=True, model_fields=None,
                                  output_cost_functions=True, roi=1000.0, lower_bc=True,
                                  parallel_iterations=1, wind_tol=0.1):
    if not TENSORFLOW_AVAILABLE:
        raise ImportError("Tensorflow >=2.5 and tensorflow-probability " + 
                "need to be installed in order to use the tensorflow engine.")
    # We have to have a prescribed storm motion for vorticity constraint
    if (Ut is None or Vt is None):
        if (Cv != 0.0):
            raise ValueError(('Ut and Vt cannot be None if vertical ' +
                              'vorticity constraint is enabled!'))

    if not isinstance(Grids, list):
        raise ValueError('Grids has to be a list!')

    parameters = DDParameters()
    parameters.Ut = Ut
    parameters.Vt = Vt
    parameters.upper_bc = upper_bc
    parameters.lower_bc = lower_bc
    parameters.engine = "tensorflow"
    # Ensure that all Grids are on the same coordinate system
    prev_grid = Grids[0]
    for g in Grids:
        if not np.allclose(
                g.x['data'], prev_grid.x['data'], atol=10):
            raise ValueError('Grids do not have equal x coordinates!')

        if not np.allclose(
                g.y['data'], prev_grid.y['data'], atol=10):
            raise ValueError('Grids do not have equal y coordinates!')

        if not np.allclose(
                g.z['data'], prev_grid.z['data'], atol=10):
            raise ValueError('Grids do not have equal z coordinates!')

        if not g.origin_latitude['data'] == prev_grid.origin_latitude['data']:
            raise ValueError(("Grids have unequal origin lat/lons!"))

        prev_grid = g

    # Disable background constraint if none provided
    if (u_back is None or v_back is None):
        parameters.u_back = tf.zeros(u_init.shape[0])
        parameters.v_back = tf.zeros(v_init.shape[0])
    else:
        # Interpolate sounding to radar grid
        print('Interpolating sounding to radar grid')
<<<<<<< HEAD
        if isinstance(u_back, np.ma.MaskedArray):
            u_back = u_back.filled(-9999.)
        if isinstance(v_back, np.ma.MaskedArray):
            v_back = v_back.filled(-9999.)
        if isinstance(z_back, np.ma.MaskedArray):
            z_back = z_back.filled(-9999.)
        valid_inds = np.logical_and.reduce((u_back > -9998, v_back > -9998, z_back > -9998))
        u_interp = interp1d(z_back[valid_inds], u_back[valid_inds], bounds_error=False)
        v_interp = interp1d(z_back[valid_inds], v_back[valid_inds], bounds_error=False)
        if isinstance(Grids[0].z['data'], np.ma.MaskedArray):
            parameters.u_back = tf.constant(
                u_interp(Grids[0].z['data'].filled(np.nan)), dtype=tf.float32)
            parameters.v_back = tf.constant(
                v_interp(Grids[0].z['data'].filled(np.nan)), dtype=tf.float32)
        else:
            parameters.u_back = tf.constant(
                u_interp(Grids[0].z['data']), dtype=tf.float32)
            parameters.v_back = tf.constant(
                v_interp(Grids[0].z['data']), dtype=tf.float32)
=======
        u_interp = interp1d(z_back, u_back, bounds_error=False)
        v_interp = interp1d(z_back, v_back, bounds_error=False)
        if isinstance(Grids[0].z['data'], np.ma.MaskedArray):
            z_grid = Grids[0].z['data'].filled(np.nan)
        else:
            z_grid = Grids[0].z['data']
        parameters.u_back = tf.constant(
            u_interp(z_grid), dtype=tf.float32)
        parameters.v_back = tf.constant(
            v_interp(z_grid), dtype=tf.float32)
>>>>>>> 05d9618b
        print('Interpolated U field:')
        print(parameters.u_back)
        print('Interpolated V field:')
        print(parameters.v_back)
        print('Grid levels:')
        print(Grids[0].z['data'])

    # Parse names of velocity field
    if refl_field is None:
        refl_field = pyart.config.get_field_name('reflectivity')

    # Parse names of velocity field
    if vel_name is None:
        vel_name = pyart.config.get_field_name('corrected_velocity')
    winds = np.stack([u_init, v_init, w_init])
    winds = winds.astype(np.float32)

    # Set up wind fields and weights from each radar
    parameters.weights = np.zeros(
        (len(Grids), u_init.shape[0], u_init.shape[1], u_init.shape[2]),
        dtype=np.float32)

    parameters.bg_weights = np.zeros(v_init.shape)
    if (model_fields is not None):
        parameters.model_weights = np.ones(
            (len(model_fields), u_init.shape[0], u_init.shape[1],
             u_init.shape[2]), dtype=np.float32)
    else:
        parameters.model_weights = np.zeros(
            (1, u_init.shape[0], u_init.shape[1], u_init.shape[2]),
            dtype=np.float32)

    if (model_fields is None):
        if (Cmod != 0.0):
            raise ValueError(
                'Cmod must be zero if model fields are not specified!')

    bca = np.zeros(
        (len(Grids), len(Grids), u_init.shape[1], u_init.shape[2]),
        dtype=np.float32)

    for i in range(len(Grids)):
        parameters.wts.append(np.ma.masked_invalid(
            calculate_fall_speed(Grids[i], refl_field=refl_field, frz=frz)))
        add_azimuth_as_field(Grids[i], dz_name=refl_field)
        add_elevation_as_field(Grids[i], dz_name=refl_field)
        parameters.vrs.append(np.ma.masked_invalid(
            Grids[i].fields[vel_name]['data']))
        parameters.azs.append(np.ma.masked_invalid(
            Grids[i].fields['AZ']['data'] * np.pi / 180))
        parameters.els.append(np.ma.masked_invalid(
            Grids[i].fields['EL']['data'] * np.pi / 180))

    if (len(Grids) > 1):
        for i in range(len(Grids)):
            for j in range(i + 1, len(Grids)):
                print(("Calculating weights for radars " + str(i) +
                       " and " + str(j)))
                bca[i, j] = get_bca(Grids[i].radar_longitude['data'],
                                    Grids[i].radar_latitude['data'],
                                    Grids[j].radar_longitude['data'],
                                    Grids[j].radar_latitude['data'],
                                    Grids[i].point_x['data'][0],
                                    Grids[i].point_y['data'][0],
                                    Grids[i].get_projparams())

                for k in range(parameters.vrs[i].shape[0]):
                    if (weights_obs is None):
                        cur_array = parameters.weights[i, k]
                        valid = np.logical_and.reduce((
                            ~parameters.vrs[i][k].mask,
                            ~parameters.wts[i][k].mask,
                            ~parameters.azs[i][k].mask,
                            ~parameters.els[i][k].mask))
                        valid = np.logical_and.reduce((valid,
                            np.isfinite(parameters.vrs[i][k]),
                            np.isfinite(parameters.wts[i][k]),
                            np.isfinite(parameters.azs[i][k]),
                            np.isfinite(parameters.els[i][k])))
                        valid = np.logical_and.reduce((valid,
                            np.isfinite(parameters.vrs[j][k]),
                            np.isfinite(parameters.wts[j][k]),
                            np.isfinite(parameters.azs[j][k]),
                            np.isfinite(parameters.els[j][k])))
                        valid = np.logical_and.reduce((valid,
                            ~parameters.vrs[j][k].mask,
                            ~parameters.wts[j][k].mask,
                            ~parameters.azs[j][k].mask,
                            ~parameters.els[j][k].mask))

                        cur_array[np.logical_and(valid,
                                                 np.logical_and(
                                                     bca[i, j] >= math.radians(min_bca),
                                                     bca[i, j] <= math.radians(max_bca)))] = 1
                        cur_array[~valid] = 0
                        parameters.weights[i, k] = cur_array
                    else:
                        parameters.weights[i, k] = weights_obs[i][k, :, :]


                    if (weights_bg is None):
                        cur_array = parameters.bg_weights[k]
                        valid = np.logical_and.reduce((
                            ~parameters.vrs[i][k].mask,
                            ~parameters.wts[i][k].mask,
                            ~parameters.azs[i][k].mask,
                            ~parameters.els[i][k].mask))
                        valid = np.logical_and.reduce((valid,
                                                       np.isfinite(parameters.vrs[i][k]),
                                                       np.isfinite(parameters.wts[i][k]),
                                                       np.isfinite(parameters.azs[i][k]),
                                                       np.isfinite(parameters.els[i][k])))
                        valid = np.logical_and.reduce((valid,
                            np.isfinite(parameters.vrs[j][k]),
                            np.isfinite(parameters.wts[j][k]),
                            np.isfinite(parameters.azs[j][k]),
                            np.isfinite(parameters.els[j][k])))
                        valid = np.logical_and.reduce((valid,
                            ~parameters.vrs[j][k].mask,
                            ~parameters.wts[j][k].mask,
                            ~parameters.azs[j][k].mask,
                            ~parameters.els[j][k].mask))
                        cur_array[np.logical_or(
                            bca[i, j] < math.radians(min_bca),
                            bca[i, j] > math.radians(max_bca))] = 1
                        cur_array[~valid] = 1
                        parameters.bg_weights[i] = cur_array
                    else:
                        parameters.bg_weights[i] = weights_bg[i]

        print("Calculating weights for models...")
        coverage_grade = parameters.weights.sum(axis=0)
        coverage_grade = coverage_grade / coverage_grade.max()

        # Weigh in model input more when we have no coverage
        # Model only weighs 1/(# of grids + 1) when there is full
        # Coverage
        if (model_fields is not None):
            if (weights_model is None):
                for i in range(len(model_fields)):
                    parameters.model_weights[i] = 1 - (coverage_grade / (len(Grids) + 1))
            else:
                for i in range(len(model_fields)):
                    parameters.model_weights[i] = weights_model[i]
    else:
        if weights_obs is None:
            parameters.weights[0] = np.where(np.isfinite(parameters.vrs[0]), 1, 0)
        else:
            parameters.weights[0] = weights_obs[0]

        if weights_bg is None:
            parameters.bg_weights = np.where(np.isfinite(parameters.vrs[0]), 0, 1)
        else:
            parameters.bg_weights = weights_bg

    parameters.vrs = [tf.constant(x.filled(-9999),
                                  dtype=tf.float32) for x in parameters.vrs]
    parameters.azs = [tf.constant(x.filled(-9999)
                                  , dtype=tf.float32) for x in parameters.azs]
    parameters.els = [tf.constant(x.filled(-9999)
                                  , dtype=tf.float32) for x in parameters.els]
    parameters.wts = [tf.constant(x.filled(-9999)
                                  , dtype=tf.float32) for x in parameters.wts]
    parameters.model_weights = tf.constant(parameters.model_weights,
                                           dtype=tf.float32)
    parameters.weights[~np.isfinite(parameters.weights)] = 0
    parameters.weights[parameters.weights > 0] = 1
    parameters.weights = tf.constant(parameters.weights, dtype=tf.float32)
    parameters.bg_weights[parameters.bg_weights > 0] = 1
    parameters.bg_weights = tf.constant(parameters.bg_weights, dtype=tf.float32)
    sum_Vr = tf.experimental.numpy.nansum(
        tf.square(parameters.vrs * parameters.weights))
    parameters.rmsVr = np.sqrt(
        np.nansum(sum_Vr) / tf.experimental.numpy.nansum(parameters.weights))

    del bca
    parameters.grid_shape = u_init.shape
    # Parse names of velocity field

    winds = winds.flatten()
    winds = tf.Variable(winds, name="winds")

    print("Starting solver ")
    parameters.dx = np.diff(Grids[0].x['data'], axis=0)[0]
    parameters.dy = np.diff(Grids[0].y['data'], axis=0)[0]
    parameters.dz = np.diff(Grids[0].z['data'], axis=0)[0]
    print('rmsVR = ' + str(parameters.rmsVr))
    print('Total points: %d' % tf.reduce_sum(parameters.weights))
    parameters.z = tf.constant(Grids[0].point_z['data'], dtype=tf.float32)
    parameters.x = tf.constant(Grids[0].point_x['data'], dtype=tf.float32)
    parameters.y = tf.constant(Grids[0].point_y['data'], dtype=tf.float32)
    bt = time.time()

    # First pass - no filter
    wcurrmax = w_init.max()
    print("The max of w_init is", wcurrmax)
    iterations = 0
    bounds = [(-x, x) for x in 100. * np.ones(winds.shape)]

    if (model_fields is not None):
        for the_field in model_fields:
            u_field = ("U_" + the_field)
            v_field = ("V_" + the_field)
            w_field = ("W_" + the_field)
            parameters.u_model.append(
                tf.constant(Grids[0].fields[u_field]["data"]))
            parameters.v_model.append(
                tf.constant(Grids[0].fields[v_field]["data"]))
            parameters.w_model.append(
                tf.constant(Grids[0].fields[w_field]["data"]))

    parameters.Co = Co
    parameters.Cm = Cm
    parameters.Cx = Cx
    parameters.Cy = Cy
    parameters.Cz = Cz
    parameters.Cb = Cb
    parameters.Cv = Cv
    parameters.Cmod = Cmod
    parameters.Cpoint = Cpoint
    parameters.roi = roi
    parameters.upper_bc = upper_bc
    parameters.points = points
    parameters.point_list = points
    loss_and_gradient = lambda x: (J_function(x, parameters), grad_J(x, parameters))
    tolerance = 1e-6 * (Co + Cm + Cx + Cy + Cz + Cb + Cv) 
    winds = tfp.optimizer.lbfgs_minimize(
        loss_and_gradient, initial_position=winds,
        tolerance=tolerance, x_tolerance=wind_tol,
        max_iterations=max_iterations, parallel_iterations=parallel_iterations)
    winds = np.reshape(
        winds.position.numpy(), (3, parameters.grid_shape[0], parameters.grid_shape[1], parameters.grid_shape[2]))
    iterations = iterations + 10
    print('Iterations before filter: ' + str(iterations))
    wcurrmax = winds[2].max()
    winds = np.stack([winds[0], winds[1], winds[2]])
    winds = winds.flatten()
    # """

    if low_pass_filter:
        print('Applying low pass filter to wind field...')
        winds = np.asarray(winds)
        winds = np.reshape(winds,
                           (3, parameters.grid_shape[0], parameters.grid_shape[1],
                            parameters.grid_shape[2]))
        winds[0] = savgol_filter(winds[0], filter_window, filter_order, axis=0)
        winds[0] = savgol_filter(winds[0], filter_window, filter_order, axis=1)
        winds[0] = savgol_filter(winds[0], filter_window, filter_order, axis=2)
        winds[1] = savgol_filter(winds[1], filter_window, filter_order, axis=0)
        winds[1] = savgol_filter(winds[1], filter_window, filter_order, axis=1)
        winds[1] = savgol_filter(winds[1], filter_window, filter_order, axis=2)
        winds[2] = savgol_filter(winds[2], filter_window, filter_order, axis=0)
        winds[2] = savgol_filter(winds[2], filter_window, filter_order, axis=1)
        winds[2] = savgol_filter(winds[2], filter_window, filter_order, axis=2)
        winds = np.stack([winds[0], winds[1], winds[2]])
        winds = winds.flatten()

    print("Done! Time = " + "{:2.1f}".format(time.time() - bt))

    # First pass - no filter
    the_winds = np.reshape(
        winds, (3, parameters.grid_shape[0], parameters.grid_shape[1], parameters.grid_shape[2]))
    u = the_winds[0]
    v = the_winds[1]
    w = the_winds[2]
    where_mask = np.sum(parameters.weights, axis=0) + \
                 np.sum(parameters.model_weights, axis=0)

    u = np.ma.array(u)
    w = np.ma.array(w)
    v = np.ma.array(v)

    if mask_outside_opt is True:
        u = np.ma.masked_where(where_mask < 1, u)
        v = np.ma.masked_where(where_mask < 1, v)
        w = np.ma.masked_where(where_mask < 1, w)

    if mask_w_outside_opt is True:
        w = np.ma.masked_where(where_mask < 1, w)

    u_field = deepcopy(Grids[0].fields[vel_name])
    u_field['data'] = u
    u_field['standard_name'] = 'u_wind'
    u_field['long_name'] = 'meridional component of wind velocity'
    u_field['min_bca'] = min_bca
    u_field['max_bca'] = max_bca
    v_field = deepcopy(Grids[0].fields[vel_name])
    v_field['data'] = v
    v_field['standard_name'] = 'v_wind'
    v_field['long_name'] = 'zonal component of wind velocity'
    v_field['min_bca'] = min_bca
    v_field['max_bca'] = max_bca
    w_field = deepcopy(Grids[0].fields[vel_name])
    w_field['data'] = w
    w_field['standard_name'] = 'w_wind'
    w_field['long_name'] = 'vertical component of wind velocity'
    w_field['min_bca'] = min_bca
    w_field['max_bca'] = max_bca

    new_grid_list = []

    for grid in Grids:
        temp_grid = deepcopy(grid)
        temp_grid.add_field('u', u_field, replace_existing=True)
        temp_grid.add_field('v', v_field, replace_existing=True)
        temp_grid.add_field('w', w_field, replace_existing=True)
        new_grid_list.append(temp_grid)

    return new_grid_list


def get_dd_wind_field(Grids, u_init, v_init, w_init, engine="scipy", **kwargs):
    """
    This function takes in a list of Py-ART Grid objects and derives a
    wind field. Every Py-ART Grid in Grids must have the same grid
    specification. 

    In order for the model data constraint to be used,
    the model data must be added as a field to at least one of the
    grids in Grids. This involves interpolating the model data to the
    Grids' coordinates. There are helper functions for this for WRF
    and HRRR data in :py:func:`pydda.constraints`:

    :py:func:`make_constraint_from_wrf`

    :py:func:`add_hrrr_constraint_to_grid`

    Parameters
    ==========

    Grids: list of Py-ART Grids
        The list of Py-ART grids to take in corresponding to each radar.
        All grids must have the same shape, x coordinates, y coordinates
        and z coordinates.
    u_init: 3D ndarray
        The intial guess for the zonal wind field, input as a 3D array
        with the same shape as the fields in Grids.
    v_init: 3D ndarray
        The intial guess for the meridional wind field, input as a 3D array
        with the same shape as the fields in Grids.
    w_init: 3D ndarray
        The intial guess for the vertical wind field, input as a 3D array
        with the same shape as the fields in Grids.
    engine: str (one of "scipy", "tensorflow", "jax")
        Setting this flag will use the solver based off of SciPy, TensorFlow, or Jax.
        Using Tensorflow or Jax expands PyDDA's capabiability to take advantage of GPU-based systems.
        In addition, these two implementations use automatic differentation to calcualte the gradient
        of the cost function in order to optimize the gradient calculation.
        TensorFlow 2.6 and tensorflow-probability are required for the TensorFlow-basedengine.
        The latest version of Jax is required for the Jax-based engine.
    points: None or list of dicts
        Point observations as returned by :func:`pydda.constraints.get_iem_obs`. Set
        to None to disable.
    vel_name: string
        Name of radial velocity field. Setting to None will have PyDDA attempt
        to automatically detect the velocity field name.
    refl_field: string
        Name of reflectivity field. Setting to None will have PyDDA attempt 
        to automatically detect the reflectivity field name.
    u_back: 1D array
        Background zonal wind field from a sounding as a function of height.
        This should be given in the sounding's vertical coordinates.
    v_back: 1D array
        Background meridional wind field from a sounding as a function of
        height. This should be given in the sounding's vertical coordinates.
    z_back: 1D array
        Heights corresponding to background wind field levels in meters. This
        is given in the sounding's original coordinates.
    frz: float
        Freezing level used for fall speed calculation in meters.
    Co: float
        Weight for cost function related to observed radial velocities.
    Cm: float
        Weight for cost function related to the mass continuity equation.
    Cx: float
        Weight for cost function related to smoothness in x direction
    Cy: float
        Weight for cost function related to smoothness in y direction
    Cz: float
        Weight for cost function related to smoothness in z direction
    Cv: float
        Weight for cost function related to vertical vorticity equation.
    Cmod: float
        Weight for cost function related to custom constraints.
    Cpoint: float
        Weight for cost function related to point observations.
    weights_obs: list of floating point arrays or None
        List of weights for each point in grid from each radar in Grids.
        Set to None to let PyDDA determine this automatically.
    weights_model: list of floating point arrays or None
        List of weights for each point in grid from each custom field in
        model_fields. Set to None to let PyDDA determine this automatically.
    weights_bg: list of floating point arrays or None
        List of weights for each point in grid from the sounding. Set to None
        to let PyDDA determine this automatically.
    Ut: float
        Prescribed storm motion in zonal direction.
        This is only needed if Cv is not zero.
    Vt: float
        Prescribed storm motion in meridional direction.
        This is only needed if Cv is not zero.
    filter_winds: bool
        If this is True, PyDDA will run a low pass filter on
        the retrieved wind field. Set to False to disable the low pass filter.
    mask_outside_opt: bool
        If set to true, wind values outside the multiple doppler lobes will
        be masked, i.e. if less than 2 radars provide coverage for a given
        point.
    max_iterations: int
        The maximum number of iterations to run the optimization loop for.
    mask_w_outside_opt: bool
        If set to true, vertical winds outside the multiple doppler lobes will
        be masked, i.e. if less than 2 radars provide coverage for a given
        point.
    filter_window: int
        Window size to use for the low pass filter. A larger window will
        increase the number of points factored into the polynomial fit for
        the filter, and hence will increase the smoothness.
    filter_order: int
        The order of the polynomial to use for the low pass filter. Higher
        order polynomials allow for the retention of smaller scale features
        but may also not remove enough noise.
    min_bca: float
        Minimum beam crossing angle in degrees between two radars. 30.0 is the
        typical value used in many publications.
    max_bca: float
        Minimum beam crossing angle in degrees between two radars. 150.0 is the
        typical value used in many publications.
    upper_bc: bool
        Set this to true to enforce w = 0 at the top of the atmosphere. This is
        commonly called the impermeability condition.
    model_fields: list of strings
        The list of fields in the first grid in Grids that contain the custom
        data interpolated to the Grid's grid specification. Helper functions
        to create such gridded fields for HRRR and NetCDF WRF data exist
        in ::pydda.constraints::. PyDDA will look for fields named U_(model
        field name), V_(model field name), and W_(model field name). For
        example, if you have U_hrrr, V_hrrr, and W_hrrr, then specify ["hrrr"]
        into model_fields.
    output_cost_functions: bool
        Set to True to output the value of each cost function every
        10 iterations.
    roi: float
        Radius of influence for the point observations. The point observation will
        not hold any weight outside this radius.
    parallel_iterations: int
        The number of iterations to run in parallel in the optimization loop.
        This is only for the TensorFlow-based engine.
    wind_tol: float
        Stop iterations after maximum change in winds is less than this value.

    Returns
    =======
    new_grid_list: list
        A list of Py-ART grids containing the derived wind fields. These fields
        are displayable by the visualization module.
    """

    if engine.lower() == "scipy" or engine.lower() == "jax" or engine.lower() == "auglag":
        return _get_dd_wind_field_scipy(Grids, u_init, v_init, w_init, engine, **kwargs)
    elif engine.lower() == "tensorflow":
        return _get_dd_wind_field_tensorflow(Grids, u_init, v_init, w_init, **kwargs)
    else:
        raise NotImplementedError("Engine %s is not supported." % engine)


def get_bca(rad1_lon, rad1_lat, rad2_lon, rad2_lat, x, y, projparams):
    """
    This function gets the beam crossing angle between two lat/lon pairs.

    Parameters
    ==========
    rad1_lon: float
        The longitude of the first radar.
    rad1_lat: float
        The latitude of the first radar.
    rad2_lon: float
        The longitude of the second radar.
    rad2_lat: float
        The latitude of the second radar.
    x: nD float array
        The Cartesian x coordinates of the grid
    y: nD float array
        The Cartesian y corrdinates of the grid
    projparams: Py-ART projparams
        The projection parameters of the Grid

    Returns
    =======
    bca: nD float array
        The beam crossing angle between the two radars in radians.

    """

    rad1 = pyart.core.geographic_to_cartesian(rad1_lon, rad1_lat, projparams)
    rad2 = pyart.core.geographic_to_cartesian(rad2_lon, rad2_lat, projparams)
    # Create grid with Radar 1 in center

    x = x - rad1[0]
    y = y - rad1[1]
    rad2 = np.array(rad2) - np.array(rad1)
    a = np.sqrt(np.multiply(x, x) + np.multiply(y, y))
    b = np.sqrt(pow(x-rad2[0], 2) + pow(y-rad2[1], 2))
    c = np.sqrt(rad2[0]*rad2[0] + rad2[1]*rad2[1])
    inp_array1 = x / a
    inp_array1 = np.where(inp_array1 < -1, -1, inp_array1)
    inp_array1 = np.where(inp_array1 > 1, 1, inp_array1)
    theta_1 = np.arccos(inp_array1)
    inp_array2 = (x - rad2[1]) / b
    inp_array2 = np.where(inp_array2 < -1, -1, inp_array2)
    inp_array2 = np.where(inp_array2 > 1, 1, inp_array2)
    theta_2 = np.arccos(inp_array2)
    inp_array3 = (a*a + b*b - c*c) / (2 * a *b)
    inp_array3 = np.where(inp_array3 < -1, -1, inp_array3)
    inp_array3 = np.where(inp_array3 > 1, 1, inp_array3)
    
    return np.ma.masked_invalid(np.arccos(inp_array3))
<|MERGE_RESOLUTION|>--- conflicted
+++ resolved
@@ -1,1212 +1,1188 @@
-"""
-reated on Mon Aug  7 09:17:40 2017
-
-@author: rjackson
-"""
-
-import pyart
-import numpy as np
-import time
-import cartopy.crs as ccrs
-import math
-import sys
-
-from scipy.interpolate import interp1d
-from scipy.optimize import fmin_l_bfgs_b
-from scipy.signal import savgol_filter
-from .auglag import auglag
-
-try:
-    import tensorflow_probability as tfp
-    import tensorflow as tf
-    TENSORFLOW_AVAILABLE = True
-except (ImportError, AttributeError):
-    TENSORFLOW_AVAILABLE = False
-
-try:
-    import jax.numpy as jnp
-    JAX_AVAILABLE = True
-except ImportError:
-    JAX_AVAILABLE = False
-
-#imports changed to local import path to run on computer
-from ..cost_functions import J_function, grad_J, calculate_fall_speed
-from copy import deepcopy
-from .angles import add_azimuth_as_field, add_elevation_as_field
-_wprevmax = np.empty(0)
-_wcurrmax = np.empty(0)
-iterations = 0
-
-
-class DDParameters(object):
-    """
-    This is a helper class for inserting more arguments into the :func:`pydda.cost_functions.J_function` and
-    :func:`pydda.cost_functions.grad_J` function. Since these cost functions take numerous parameters, this class
-    will store the needed parameters as one positional argument for easier readability of the code.
-
-    In addition, class members can be added here so that those contributing more constraints to the variational
-    framework can add any parameters they may need.
-
-    Attributes
-    ----------
-    vrs: List of float arrays
-        List of radial velocities from each radar
-    azs: List of float arrays
-        List of azimuths from each radar
-    els: List of float arrays
-        List of elevations from each radar
-    wts: List of float arrays
-        Float array containing fall speed from radar.
-    u_back: 1D float array (number of vertical levels)
-        Background u wind
-    v_back: 1D float array (number of vertical levels)
-        Background u wind
-    u_model: list of 3D float arrays
-        U from each model integrated into the retrieval
-    v_model: list of 3D float arrays
-        V from each model integrated into the retrieval
-    w_model:
-        W from each model integrated into the retrieval
-    Co: float
-        Weighting coefficient for data constraint.
-    Cm: float
-        Weighting coefficient for mass continuity constraint.
-    Cx: float
-        Smoothing coefficient for x-direction
-    Cy: float
-        Smoothing coefficient for y-direction
-    Cz: float
-        Smoothing coefficient for z-direction
-    Cb: float
-        Coefficient for sounding constraint
-    Cv: float
-        Weight for cost function related to vertical vorticity equation.
-    Cmod: float
-        Coefficient for model constraint
-    Cpoint: float
-        Coefficient for point constraint
-    Ut: float
-        Prescribed storm motion. This is only needed if Cv is not zero.
-    Vt: float
-        Prescribed storm motion. This is only needed if Cv is not zero.
-    grid_shape:
-        Shape of wind grid
-    dx:
-        Spacing of grid in x direction
-    dy:
-        Spacing of grid in y direction
-    dz:
-        Spacing of grid in z direction
-    x:
-        E-W grid levels in m
-    y:
-        N-S grid levels in m
-    z:
-        Grid vertical levels in m
-    rmsVr: float
-        The sum of squares of velocity/num_points. Use for normalization
-        of data weighting coefficient
-    weights: n_radars by z_bins by y_bins x x_bins float array
-        Data weights for each pair of radars
-    bg_weights: z_bins by y_bins x x_bins float array
-        Data weights for sounding constraint
-    model_weights: n_models by z_bins by y_bins by x_bins float array
-        Data weights for each model.
-    point_list: list or None
-        point_list: list of dicts
-        List of point constraints. Each member is a dict with keys of "u", "v",
-        to correspond to each component of the wind field and "x", "y", "z"
-        to correspond to the location of the point observation in the Grid's
-        Cartesian coordinates.
-    roi: float
-        The radius of influence of each point observation in m.
-    upper_bc: bool
-        True to enforce w=0 at top of domain (impermeability condition),
-        False to not enforce impermeability at top of domain
-    """
-    def __init__(self):
-        self.Ut = np.nan
-        self.Vt = np.nan
-        self.rmsVr = np.nan
-        self.grid_shape = None
-        self.Cmod = np.nan
-        self.Cpoint = np.nan
-        self.u_back = None
-        self.v_back = None
-        self.wts = []
-        self.vrs = []
-        self.azs = []
-        self.els = []
-        self.weights = []
-        self.bg_weights = []
-        self.model_weights = []
-        self.u_model = []
-        self.v_model = []
-        self.w_model = []
-        self.x = None
-        self.y = None
-        self.z = None
-        self.dx = np.nan
-        self.dy = np.nan
-        self.dz = np.nan
-        self.Co = 1.0
-        self.Cm = 1500.0
-        self.Cx = 0.0
-        self.Cy = 0.0
-        self.Cz = 0.0
-        self.Cb = 0.0
-        self.Cv = 0.0
-        self.Cmod = 0.0
-        self.Cpoint = 0.0
-        self.Ut = 0.0
-        self.Vt = 0.0
-        self.upper_bc = True
-        self.lower_bc = True
-        self.roi = 1000.0
-        self.frz = 4500.0
-        self.Nfeval = 0.0
-        self.engine = "scipy"
-        self.point_list = []
-        self.cvtol = 1e-2
-        self.gtol = 1e-2
-        self.Jveltol = 100.0
-
-
-def _get_dd_wind_field_scipy(Grids, u_init, v_init, w_init, engine,
-                             points=None, vel_name=None,
-                             refl_field=None, u_back=None, v_back=None, z_back=None,
-                             frz=4500.0, Co=1.0, Cm=1500.0, Cx=0.0,
-                             Cy=0.0, Cz=0.0, Cb=0.0, Cv=0.0, Cmod=0.0, Cpoint=0.0,
-                             cvtol=1e-2, gtol=1e-2, Jveltol=100.0,
-                             Ut=None, Vt=None, low_pass_filter=True,
-                             mask_outside_opt=False, weights_obs=None,
-                             weights_model=None, weights_bg=None,
-                             max_iterations=1000, mask_w_outside_opt=True,
-                             filter_window=5, filter_order=3, min_bca=30.0,
-                             max_bca=150.0, upper_bc=True, model_fields=None,
-                             output_cost_functions=True, roi=1000.0,
-                             wind_tol=0.1):
-    global _wcurrmax
-    global _wprevmax
-    global iterations
-
-    # We have to have a prescribed storm motion for vorticity constraint
-    if (Ut is None or Vt is None):
-        if (Cv != 0.0):
-            raise ValueError(('Ut and Vt cannot be None if vertical ' +
-                              'vorticity constraint is enabled!'))
-
-    if not isinstance(Grids, list):
-        raise ValueError('Grids has to be a list!')
-
-    parameters = DDParameters()
-    parameters.Ut = Ut
-    parameters.Vt = Vt
-    parameters.engine = engine
-
-    # Ensure that all Grids are on the same coordinate system
-    prev_grid = Grids[0]
-    for g in Grids:
-        if not np.allclose(
-                g.x['data'], prev_grid.x['data'], atol=10):
-            raise ValueError('Grids do not have equal x coordinates!')
-
-        if not np.allclose(
-                g.y['data'], prev_grid.y['data'], atol=10):
-            raise ValueError('Grids do not have equal y coordinates!')
-
-        if not np.allclose(
-                g.z['data'], prev_grid.z['data'], atol=10):
-            raise ValueError('Grids do not have equal z coordinates!')
-
-        if not g.origin_latitude['data'] == prev_grid.origin_latitude['data']:
-            raise ValueError(("Grids have unequal origin lat/lons!"))
-
-        prev_grid = g
-
-    if engine.lower() == "auglag" and not TENSORFLOW_AVAILABLE:
-        raise ModuleNotFoundError("Tensorflow 2.6+ needs to be installed for the Augmented Lagrangian solver.")
-
-    # Disable background constraint if none provided
-    if (u_back is None or v_back is None):
-        parameters.u_back = np.zeros(u_init.shape[0])
-        parameters.v_back = np.zeros(v_init.shape[0])
-    else:
-        # Interpolate sounding to radar grid
-        print('Interpolating sounding to radar grid')
-<<<<<<< HEAD
-        if isinstance(u_back, np.ma.MaskedArray):
-            u_back = u_back.filled(-9999.)
-        if isinstance(v_back, np.ma.MaskedArray):
-            v_back = v_back.filled(-9999.)
-        if isinstance(z_back, np.ma.MaskedArray):
-            z_back = z_back.filled(-9999.)
-        valid_inds = np.logical_and.reduce((u_back > -9998, v_back > -9998, z_back > -9998))
-        u_interp = interp1d(z_back[valid_inds], u_back[valid_inds], bounds_error=False)
-        v_interp = interp1d(z_back[valid_inds], v_back[valid_inds], bounds_error=False)
-        if isinstance(Grids[0].z['data'], np.ma.MaskedArray):
-            parameters.u_back = u_interp(Grids[0].z['data'].filled(np.nan))
-            parameters.v_back = v_interp(Grids[0].z['data'].filled(np.nan))
-        else:
-            parameters.u_back = u_interp(Grids[0].z['data'])
-            parameters.v_back = v_interp(Grids[0].z['data'])
-=======
-        u_interp = interp1d(z_back, u_back, bounds_error=False)
-        v_interp = interp1d(z_back, v_back, bounds_error=False)
-        if isinstance(Grids[0].z['data'], np.ma.MaskedArray):
-            z_grid = Grids[0].z['data'].filled(np.nan)
-        else:
-            z_grid = Grids[0].z['data']
-        parameters.u_back = u_interp(z_grid)
-        parameters.v_back = v_interp(z_grid)
-        print('Interpolated U field:')
-        print(parameters["u_back"])
-        print('Interpolated V field:')
-        print(parameters["v_back"])
->>>>>>> 05d9618b
-        print('Grid levels:')
-        print(Grids[0].z['data'])
-
-    # Parse names of velocity field
-    if refl_field is None:
-        refl_field = pyart.config.get_field_name('reflectivity')
-
-    # Parse names of velocity field
-    if vel_name is None:
-        vel_name = pyart.config.get_field_name('corrected_velocity')
-    winds = np.stack([u_init, v_init, w_init])
-
-    # Set up wind fields and weights from each radar
-    parameters.weights = np.zeros(
-        (len(Grids), u_init.shape[0], u_init.shape[1], u_init.shape[2]))
-
-    parameters.bg_weights = np.zeros(v_init.shape)
-    if (model_fields is not None):
-        parameters.model_weights = np.ones(
-            (len(model_fields), u_init.shape[0], u_init.shape[1],
-             u_init.shape[2]))
-    else:
-        parameters.model_weights = np.zeros(
-            (1, u_init.shape[0], u_init.shape[1], u_init.shape[2]))
-
-    if (model_fields is None):
-        if (Cmod != 0.0):
-            raise ValueError(
-                'Cmod must be zero if model fields are not specified!')
-
-    bca = np.zeros(
-        (len(Grids), len(Grids), u_init.shape[1], u_init.shape[2]))
-    sum_Vr = np.zeros(len(Grids))
-
-    for i in range(len(Grids)):
-        parameters.wts.append(np.ma.masked_invalid(
-            calculate_fall_speed(Grids[i], refl_field=refl_field, frz=frz)))
-        add_azimuth_as_field(Grids[i], dz_name=refl_field)
-        add_elevation_as_field(Grids[i], dz_name=refl_field)
-        parameters.vrs.append(np.ma.masked_invalid(
-            Grids[i].fields[vel_name]['data']))
-        parameters.azs.append(np.ma.masked_invalid(
-            Grids[i].fields['AZ']['data'] * np.pi / 180))
-        parameters.els.append(np.ma.masked_invalid(
-            Grids[i].fields['EL']['data'] * np.pi / 180))
-
-    if (len(Grids) > 1):
-        for i in range(len(Grids)):
-            for j in range(i + 1, len(Grids)):
-                print(("Calculating weights for radars " + str(i) +
-                       " and " + str(j)))
-                bca[i, j] = get_bca(Grids[i].radar_longitude['data'],
-                                    Grids[i].radar_latitude['data'],
-                                    Grids[j].radar_longitude['data'],
-                                    Grids[j].radar_latitude['data'],
-                                    Grids[i].point_x['data'][0],
-                                    Grids[i].point_y['data'][0],
-                                    Grids[i].get_projparams())
-
-                for k in range(parameters.vrs[i].shape[0]):
-                    if (weights_obs is None):
-                        valid = np.logical_and.reduce((
-                            ~parameters.vrs[i][k].mask,
-                            ~parameters.wts[i][k].mask,
-                            ~parameters.azs[i][k].mask,
-                            ~parameters.els[i][k].mask))
-                        valid = np.logical_and.reduce((valid,
-                            np.isfinite(parameters.vrs[i][k]),
-                            np.isfinite(parameters.wts[i][k]),
-                            np.isfinite(parameters.azs[i][k]),
-                            np.isfinite(parameters.els[i][k])))
-                        valid = np.logical_and.reduce((valid,
-                            np.isfinite(parameters.vrs[j][k]),
-                            np.isfinite(parameters.wts[j][k]),
-                            np.isfinite(parameters.azs[j][k]),
-                            np.isfinite(parameters.els[j][k])))
-                        valid = np.logical_and.reduce((valid,
-                            ~parameters.vrs[j][k].mask,
-                            ~parameters.wts[j][k].mask,
-                            ~parameters.azs[j][k].mask,
-                            ~parameters.els[j][k].mask))
-                        cur_array = parameters.weights[i, k]
-                        cur_array[np.logical_and(
-                            valid, np.logical_and(
-                                bca[i, j] >= math.radians(min_bca),
-                                bca[i, j] <= math.radians(max_bca)))] = 1
-                        cur_array[~valid] = 0
-                        parameters.weights[i, k] = cur_array
-                    else:
-                        parameters.weights[i, k] = weights_obs[i][k, :, :]
-
-                    if (weights_bg is None):
-                        valid = np.logical_and.reduce((
-                            ~parameters.vrs[j][k].mask,
-                            ~parameters.wts[j][k].mask,
-                            ~parameters.azs[j][k].mask,
-                            ~parameters.els[j][k].mask))
-                        valid = np.logical_and.reduce((
-                            valid, np.isfinite(parameters.vrs[j][k]),
-                            np.isfinite(parameters.wts[j][k]),
-                            np.isfinite(parameters.azs[j][k]),
-                            np.isfinite(parameters.els[j][k])))
-                        valid = np.logical_and.reduce((valid,
-                            np.isfinite(parameters.vrs[j][k]),
-                            np.isfinite(parameters.wts[j][k]),
-                            np.isfinite(parameters.azs[j][k]),
-                            np.isfinite(parameters.els[j][k])))
-                        valid = np.logical_and.reduce((valid,
-                            ~parameters.vrs[j][k].mask,
-                            ~parameters.wts[j][k].mask,
-                            ~parameters.azs[j][k].mask,
-                            ~parameters.els[j][k].mask))
-                        cur_array = parameters.bg_weights[k]
-                        cur_array[np.logical_or(
-                            bca[i, j] < math.radians(min_bca),
-                            bca[i, j] > math.radians(max_bca))] = 1
-                        cur_array[~valid] = 1
-                        parameters.bg_weights[i] = cur_array
-                    else:
-                        parameters.bg_weights[i] = weights_bg[i]
-
-        print("Calculating weights for models...")
-        coverage_grade = parameters.weights.sum(axis=0)
-        coverage_grade = coverage_grade / coverage_grade.max()
-
-        # Weigh in model input more when we have no coverage
-        # Model only weighs 1/(# of grids + 1) when there is full
-        # Coverage
-        if (model_fields is not None):
-            if (weights_model is None):
-                for i in range(len(model_fields)):
-                    parameters.model_weights[i] = 1 - (coverage_grade / (len(Grids) + 1))
-            else:
-                for i in range(len(model_fields)):
-                    parameters.model_weights[i] = weights_model[i]
-    else:
-        if weights_obs is None:
-            parameters.weights[0] = np.where(~parameters.vrs[0].mask, 1, 0)
-        else:
-            parameters.weights[0] = weights_obs[0]
-
-        if weights_bg is None:
-            parameters.bg_weights = np.where(~parameters.vrs[0].mask, 0, 1)
-        else:
-            parameters.bg_weights = weights_bg
-
-    parameters.vrs = [x.filled(-9999.) for x in parameters.vrs]
-    parameters.azs = [x.filled(-9999.) for x in parameters.azs]
-    parameters.els = [x.filled(-9999.) for x in parameters.els]
-    parameters.wts = [x.filled(-9999.) for x in parameters.wts]
-    parameters.weights[~np.isfinite(parameters.weights)] = 0
-    parameters.bg_weights[~np.isfinite(parameters.bg_weights)] = 0
-    parameters.weights[parameters.weights > 0] = 1
-    parameters.bg_weights[parameters.bg_weights > 0] = 1
-    sum_Vr = np.nansum(np.square(parameters.vrs * parameters.weights))
-    parameters.rmsVr = np.sqrt(np.nansum(sum_Vr) / np.nansum(parameters.weights))
-
-    del bca
-    parameters.grid_shape = u_init.shape
-    # Parse names of velocity field
-
-    winds = winds.flatten()
-
-    print("Starting solver ")
-    parameters.dx = np.diff(Grids[0].x['data'], axis=0)[0]
-    parameters.dy = np.diff(Grids[0].y['data'], axis=0)[0]
-    parameters.dz = np.diff(Grids[0].z['data'], axis=0)[0]
-    print('rmsVR = ' + str(parameters.rmsVr))
-    print('Total points: %d' % parameters.weights.sum())
-    parameters.z = Grids[0].point_z['data']
-    parameters.x = Grids[0].point_x['data']
-    parameters.y = Grids[0].point_y['data']
-    bt = time.time()
-
-    # First pass - no filter
-    wprevmax = 99
-    wcurrmax = w_init.max()
-    print("The max of w_init is", wcurrmax)
-    iterations = 0
-    bounds = [(-x, x) for x in 100 * np.ones(winds.shape)]
-
-    if (model_fields is not None):
-        for the_field in model_fields:
-            u_field = ("U_" + the_field)
-            v_field = ("V_" + the_field)
-            w_field = ("W_" + the_field)
-            parameters.u_model.append(Grids[0].fields[u_field]["data"])
-            parameters.v_model.append(Grids[0].fields[v_field]["data"])
-            parameters.w_model.append(Grids[0].fields[w_field]["data"])
-
-    parameters.Co = Co
-    parameters.Cm = Cm
-    parameters.Cx = Cx
-    parameters.Cy = Cy
-    parameters.Cz = Cz
-    parameters.Cb = Cb
-    parameters.Cv = Cv
-    parameters.Cmod = Cmod
-    parameters.Cpoint = Cpoint
-    parameters.roi = roi
-    parameters.upper_bc = upper_bc
-    parameters.points = points
-    parameters.point_list = points
-    _wprevmax = np.zeros(parameters.grid_shape)
-    _wcurrmax = np.zeros(parameters.grid_shape)
-    iterations = 0
-    if engine.lower() == 'scipy' or engine.lower() == 'jax':
-        def _vert_velocity_callback(x):
-            global _wprevmax
-            global _wcurrmax
-            global iterations
-
-            if iterations % 10 > 0:
-                iterations = iterations + 1
-                return False
-
-            wind = np.reshape(
-                x, (3, parameters.grid_shape[0],
-                    parameters.grid_shape[1],
-                    parameters.grid_shape[2]))
-            _wcurrmax = wind[2]
-            if iterations == 0:
-                _wprevmax = _wcurrmax
-                iterations = iterations + 1
-                return False
-            diff = np.abs(_wprevmax - _wcurrmax)
-            diff = np.where(parameters.bg_weights == 0, diff, np.nan)
-            delta = np.nanmax(diff)
-            if delta < wind_tol:
-                return True
-            _wprevmax = _wcurrmax
-            iterations = iterations + 1
-            print("Max change in w: %4.3f" % delta)
-            return False
-
-        parameters.print_out = False
-        winds = fmin_l_bfgs_b(J_function, winds, args=(parameters,),
-                              maxiter=max_iterations, pgtol=1e-8, bounds=bounds,
-                              fprime=grad_J, disp=0, iprint=-1,
-                              callback=_vert_velocity_callback)
-        winds = np.reshape(
-            winds[0],
-            (3, parameters.grid_shape[0],
-             parameters.grid_shape[1], parameters.grid_shape[2]))
-        parameters.print_out = True
-
-    elif engine.lower() == 'auglag':
-        if not TENSORFLOW_AVAILABLE:
-            raise ImportError("Tensorflow must be available to use the Augmented Lagrangian engine!")
-        parameters.vrs = [tf.constant(x, dtype=tf.float32) for x in parameters.vrs]
-        parameters.azs = [tf.constant(x, dtype=tf.float32) for x in parameters.azs]
-        parameters.els = [tf.constant(x, dtype=tf.float32) for x in parameters.els]
-        parameters.wts = [tf.constant(x, dtype=tf.float32) for x in parameters.wts]
-        parameters.model_weights = tf.constant(parameters.model_weights,
-                                               dtype=tf.float32)
-        parameters.weights[~np.isfinite(parameters.weights)] = 0
-        parameters.weights[parameters.weights > 0] = 1
-        parameters.weights = tf.constant(parameters.weights, dtype=tf.float32)
-        parameters.bg_weights[parameters.bg_weights > 0] = 1
-        parameters.bg_weights = tf.constant(parameters.bg_weights, dtype=tf.float32)
-        parameters.z = tf.constant(Grids[0].point_z['data'], dtype=tf.float32)
-        parameters.x = tf.constant(Grids[0].point_x['data'], dtype=tf.float32)
-        parameters.y = tf.constant(Grids[0].point_y['data'], dtype=tf.float32)
-        bounds = [(-x, x) for x in 100 * np.ones(winds.shape, dtype='float32')]
-        winds = winds.astype('float32')
-        winds, mult, AL_Filter, funcalls = auglag(winds, parameters, bounds)
-
-        # """
-    winds = np.stack([winds[0], winds[1], winds[2]])
-    winds = winds.flatten()
-    if low_pass_filter == True:
-        print('Applying low pass filter to wind field...')
-        winds = np.reshape(winds, (3, parameters.grid_shape[0], parameters.grid_shape[1],
-                                   parameters.grid_shape[2]))
-        winds[0] = savgol_filter(winds[0], filter_window, filter_order, axis=0)
-        winds[0] = savgol_filter(winds[0], filter_window, filter_order, axis=1)
-        winds[0] = savgol_filter(winds[0], filter_window, filter_order, axis=2)
-        winds[1] = savgol_filter(winds[1], filter_window, filter_order, axis=0)
-        winds[1] = savgol_filter(winds[1], filter_window, filter_order, axis=1)
-        winds[1] = savgol_filter(winds[1], filter_window, filter_order, axis=2)
-        winds[2] = savgol_filter(winds[2], filter_window, filter_order, axis=0)
-        winds[2] = savgol_filter(winds[2], filter_window, filter_order, axis=1)
-        winds[2] = savgol_filter(winds[2], filter_window, filter_order, axis=2)
-        winds = np.stack([winds[0], winds[1], winds[2]])
-        winds = winds.flatten()
-
-    print("Done! Time = " + "{:2.1f}".format(time.time() - bt))
-
-    # First pass - no filter
-    the_winds = np.reshape(
-        winds, (3, parameters.grid_shape[0], parameters.grid_shape[1], parameters.grid_shape[2]))
-    u = the_winds[0]
-    v = the_winds[1]
-    w = the_winds[2]
-    where_mask = np.sum(parameters.weights, axis=0) + \
-                 np.sum(parameters.model_weights, axis=0)
-
-    u = np.ma.array(u)
-    w = np.ma.array(w)
-    v = np.ma.array(v)
-
-    if mask_outside_opt is True:
-        u = np.ma.masked_where(where_mask < 1, u)
-        v = np.ma.masked_where(where_mask < 1, v)
-        w = np.ma.masked_where(where_mask < 1, w)
-
-    if mask_w_outside_opt is True:
-        w = np.ma.masked_where(where_mask < 1, w)
-
-    u_field = deepcopy(Grids[0].fields[vel_name])
-    u_field['data'] = u
-    u_field['standard_name'] = 'u_wind'
-    u_field['long_name'] = 'meridional component of wind velocity'
-    u_field['min_bca'] = min_bca
-    u_field['max_bca'] = max_bca
-    v_field = deepcopy(Grids[0].fields[vel_name])
-    v_field['data'] = v
-    v_field['standard_name'] = 'v_wind'
-    v_field['long_name'] = 'zonal component of wind velocity'
-    v_field['min_bca'] = min_bca
-    v_field['max_bca'] = max_bca
-    w_field = deepcopy(Grids[0].fields[vel_name])
-    w_field['data'] = w
-    w_field['standard_name'] = 'w_wind'
-    w_field['long_name'] = 'vertical component of wind velocity'
-    w_field['min_bca'] = min_bca
-    w_field['max_bca'] = max_bca
-
-    new_grid_list = []
-
-    for grid in Grids:
-        temp_grid = deepcopy(grid)
-        temp_grid.add_field('u', u_field, replace_existing=True)
-        temp_grid.add_field('v', v_field, replace_existing=True)
-        temp_grid.add_field('w', w_field, replace_existing=True)
-        new_grid_list.append(temp_grid)
-
-    return new_grid_list
-
-
-def _get_dd_wind_field_tensorflow(Grids, u_init, v_init, w_init, points=None, vel_name=None,
-                                  refl_field=None, u_back=None, v_back=None, z_back=None,
-                                  frz=4500.0, Co=1.0, Cm=1500.0, Cx=0.0,
-                                  Cy=0.0, Cz=0.0, Cb=0.0, Cv=0.0, Cmod=0.0, Cpoint=0.0,
-                                  Ut=None, Vt=None, low_pass_filter=True,
-                                  mask_outside_opt=False, weights_obs=None,
-                                  weights_model=None, weights_bg=None,
-                                  max_iterations=1000, mask_w_outside_opt=True,
-                                  filter_window=5, filter_order=3, min_bca=30.0,
-                                  max_bca=150.0, upper_bc=True, model_fields=None,
-                                  output_cost_functions=True, roi=1000.0, lower_bc=True,
-                                  parallel_iterations=1, wind_tol=0.1):
-    if not TENSORFLOW_AVAILABLE:
-        raise ImportError("Tensorflow >=2.5 and tensorflow-probability " + 
-                "need to be installed in order to use the tensorflow engine.")
-    # We have to have a prescribed storm motion for vorticity constraint
-    if (Ut is None or Vt is None):
-        if (Cv != 0.0):
-            raise ValueError(('Ut and Vt cannot be None if vertical ' +
-                              'vorticity constraint is enabled!'))
-
-    if not isinstance(Grids, list):
-        raise ValueError('Grids has to be a list!')
-
-    parameters = DDParameters()
-    parameters.Ut = Ut
-    parameters.Vt = Vt
-    parameters.upper_bc = upper_bc
-    parameters.lower_bc = lower_bc
-    parameters.engine = "tensorflow"
-    # Ensure that all Grids are on the same coordinate system
-    prev_grid = Grids[0]
-    for g in Grids:
-        if not np.allclose(
-                g.x['data'], prev_grid.x['data'], atol=10):
-            raise ValueError('Grids do not have equal x coordinates!')
-
-        if not np.allclose(
-                g.y['data'], prev_grid.y['data'], atol=10):
-            raise ValueError('Grids do not have equal y coordinates!')
-
-        if not np.allclose(
-                g.z['data'], prev_grid.z['data'], atol=10):
-            raise ValueError('Grids do not have equal z coordinates!')
-
-        if not g.origin_latitude['data'] == prev_grid.origin_latitude['data']:
-            raise ValueError(("Grids have unequal origin lat/lons!"))
-
-        prev_grid = g
-
-    # Disable background constraint if none provided
-    if (u_back is None or v_back is None):
-        parameters.u_back = tf.zeros(u_init.shape[0])
-        parameters.v_back = tf.zeros(v_init.shape[0])
-    else:
-        # Interpolate sounding to radar grid
-        print('Interpolating sounding to radar grid')
-<<<<<<< HEAD
-        if isinstance(u_back, np.ma.MaskedArray):
-            u_back = u_back.filled(-9999.)
-        if isinstance(v_back, np.ma.MaskedArray):
-            v_back = v_back.filled(-9999.)
-        if isinstance(z_back, np.ma.MaskedArray):
-            z_back = z_back.filled(-9999.)
-        valid_inds = np.logical_and.reduce((u_back > -9998, v_back > -9998, z_back > -9998))
-        u_interp = interp1d(z_back[valid_inds], u_back[valid_inds], bounds_error=False)
-        v_interp = interp1d(z_back[valid_inds], v_back[valid_inds], bounds_error=False)
-        if isinstance(Grids[0].z['data'], np.ma.MaskedArray):
-            parameters.u_back = tf.constant(
-                u_interp(Grids[0].z['data'].filled(np.nan)), dtype=tf.float32)
-            parameters.v_back = tf.constant(
-                v_interp(Grids[0].z['data'].filled(np.nan)), dtype=tf.float32)
-        else:
-            parameters.u_back = tf.constant(
-                u_interp(Grids[0].z['data']), dtype=tf.float32)
-            parameters.v_back = tf.constant(
-                v_interp(Grids[0].z['data']), dtype=tf.float32)
-=======
-        u_interp = interp1d(z_back, u_back, bounds_error=False)
-        v_interp = interp1d(z_back, v_back, bounds_error=False)
-        if isinstance(Grids[0].z['data'], np.ma.MaskedArray):
-            z_grid = Grids[0].z['data'].filled(np.nan)
-        else:
-            z_grid = Grids[0].z['data']
-        parameters.u_back = tf.constant(
-            u_interp(z_grid), dtype=tf.float32)
-        parameters.v_back = tf.constant(
-            v_interp(z_grid), dtype=tf.float32)
->>>>>>> 05d9618b
-        print('Interpolated U field:')
-        print(parameters.u_back)
-        print('Interpolated V field:')
-        print(parameters.v_back)
-        print('Grid levels:')
-        print(Grids[0].z['data'])
-
-    # Parse names of velocity field
-    if refl_field is None:
-        refl_field = pyart.config.get_field_name('reflectivity')
-
-    # Parse names of velocity field
-    if vel_name is None:
-        vel_name = pyart.config.get_field_name('corrected_velocity')
-    winds = np.stack([u_init, v_init, w_init])
-    winds = winds.astype(np.float32)
-
-    # Set up wind fields and weights from each radar
-    parameters.weights = np.zeros(
-        (len(Grids), u_init.shape[0], u_init.shape[1], u_init.shape[2]),
-        dtype=np.float32)
-
-    parameters.bg_weights = np.zeros(v_init.shape)
-    if (model_fields is not None):
-        parameters.model_weights = np.ones(
-            (len(model_fields), u_init.shape[0], u_init.shape[1],
-             u_init.shape[2]), dtype=np.float32)
-    else:
-        parameters.model_weights = np.zeros(
-            (1, u_init.shape[0], u_init.shape[1], u_init.shape[2]),
-            dtype=np.float32)
-
-    if (model_fields is None):
-        if (Cmod != 0.0):
-            raise ValueError(
-                'Cmod must be zero if model fields are not specified!')
-
-    bca = np.zeros(
-        (len(Grids), len(Grids), u_init.shape[1], u_init.shape[2]),
-        dtype=np.float32)
-
-    for i in range(len(Grids)):
-        parameters.wts.append(np.ma.masked_invalid(
-            calculate_fall_speed(Grids[i], refl_field=refl_field, frz=frz)))
-        add_azimuth_as_field(Grids[i], dz_name=refl_field)
-        add_elevation_as_field(Grids[i], dz_name=refl_field)
-        parameters.vrs.append(np.ma.masked_invalid(
-            Grids[i].fields[vel_name]['data']))
-        parameters.azs.append(np.ma.masked_invalid(
-            Grids[i].fields['AZ']['data'] * np.pi / 180))
-        parameters.els.append(np.ma.masked_invalid(
-            Grids[i].fields['EL']['data'] * np.pi / 180))
-
-    if (len(Grids) > 1):
-        for i in range(len(Grids)):
-            for j in range(i + 1, len(Grids)):
-                print(("Calculating weights for radars " + str(i) +
-                       " and " + str(j)))
-                bca[i, j] = get_bca(Grids[i].radar_longitude['data'],
-                                    Grids[i].radar_latitude['data'],
-                                    Grids[j].radar_longitude['data'],
-                                    Grids[j].radar_latitude['data'],
-                                    Grids[i].point_x['data'][0],
-                                    Grids[i].point_y['data'][0],
-                                    Grids[i].get_projparams())
-
-                for k in range(parameters.vrs[i].shape[0]):
-                    if (weights_obs is None):
-                        cur_array = parameters.weights[i, k]
-                        valid = np.logical_and.reduce((
-                            ~parameters.vrs[i][k].mask,
-                            ~parameters.wts[i][k].mask,
-                            ~parameters.azs[i][k].mask,
-                            ~parameters.els[i][k].mask))
-                        valid = np.logical_and.reduce((valid,
-                            np.isfinite(parameters.vrs[i][k]),
-                            np.isfinite(parameters.wts[i][k]),
-                            np.isfinite(parameters.azs[i][k]),
-                            np.isfinite(parameters.els[i][k])))
-                        valid = np.logical_and.reduce((valid,
-                            np.isfinite(parameters.vrs[j][k]),
-                            np.isfinite(parameters.wts[j][k]),
-                            np.isfinite(parameters.azs[j][k]),
-                            np.isfinite(parameters.els[j][k])))
-                        valid = np.logical_and.reduce((valid,
-                            ~parameters.vrs[j][k].mask,
-                            ~parameters.wts[j][k].mask,
-                            ~parameters.azs[j][k].mask,
-                            ~parameters.els[j][k].mask))
-
-                        cur_array[np.logical_and(valid,
-                                                 np.logical_and(
-                                                     bca[i, j] >= math.radians(min_bca),
-                                                     bca[i, j] <= math.radians(max_bca)))] = 1
-                        cur_array[~valid] = 0
-                        parameters.weights[i, k] = cur_array
-                    else:
-                        parameters.weights[i, k] = weights_obs[i][k, :, :]
-
-
-                    if (weights_bg is None):
-                        cur_array = parameters.bg_weights[k]
-                        valid = np.logical_and.reduce((
-                            ~parameters.vrs[i][k].mask,
-                            ~parameters.wts[i][k].mask,
-                            ~parameters.azs[i][k].mask,
-                            ~parameters.els[i][k].mask))
-                        valid = np.logical_and.reduce((valid,
-                                                       np.isfinite(parameters.vrs[i][k]),
-                                                       np.isfinite(parameters.wts[i][k]),
-                                                       np.isfinite(parameters.azs[i][k]),
-                                                       np.isfinite(parameters.els[i][k])))
-                        valid = np.logical_and.reduce((valid,
-                            np.isfinite(parameters.vrs[j][k]),
-                            np.isfinite(parameters.wts[j][k]),
-                            np.isfinite(parameters.azs[j][k]),
-                            np.isfinite(parameters.els[j][k])))
-                        valid = np.logical_and.reduce((valid,
-                            ~parameters.vrs[j][k].mask,
-                            ~parameters.wts[j][k].mask,
-                            ~parameters.azs[j][k].mask,
-                            ~parameters.els[j][k].mask))
-                        cur_array[np.logical_or(
-                            bca[i, j] < math.radians(min_bca),
-                            bca[i, j] > math.radians(max_bca))] = 1
-                        cur_array[~valid] = 1
-                        parameters.bg_weights[i] = cur_array
-                    else:
-                        parameters.bg_weights[i] = weights_bg[i]
-
-        print("Calculating weights for models...")
-        coverage_grade = parameters.weights.sum(axis=0)
-        coverage_grade = coverage_grade / coverage_grade.max()
-
-        # Weigh in model input more when we have no coverage
-        # Model only weighs 1/(# of grids + 1) when there is full
-        # Coverage
-        if (model_fields is not None):
-            if (weights_model is None):
-                for i in range(len(model_fields)):
-                    parameters.model_weights[i] = 1 - (coverage_grade / (len(Grids) + 1))
-            else:
-                for i in range(len(model_fields)):
-                    parameters.model_weights[i] = weights_model[i]
-    else:
-        if weights_obs is None:
-            parameters.weights[0] = np.where(np.isfinite(parameters.vrs[0]), 1, 0)
-        else:
-            parameters.weights[0] = weights_obs[0]
-
-        if weights_bg is None:
-            parameters.bg_weights = np.where(np.isfinite(parameters.vrs[0]), 0, 1)
-        else:
-            parameters.bg_weights = weights_bg
-
-    parameters.vrs = [tf.constant(x.filled(-9999),
-                                  dtype=tf.float32) for x in parameters.vrs]
-    parameters.azs = [tf.constant(x.filled(-9999)
-                                  , dtype=tf.float32) for x in parameters.azs]
-    parameters.els = [tf.constant(x.filled(-9999)
-                                  , dtype=tf.float32) for x in parameters.els]
-    parameters.wts = [tf.constant(x.filled(-9999)
-                                  , dtype=tf.float32) for x in parameters.wts]
-    parameters.model_weights = tf.constant(parameters.model_weights,
-                                           dtype=tf.float32)
-    parameters.weights[~np.isfinite(parameters.weights)] = 0
-    parameters.weights[parameters.weights > 0] = 1
-    parameters.weights = tf.constant(parameters.weights, dtype=tf.float32)
-    parameters.bg_weights[parameters.bg_weights > 0] = 1
-    parameters.bg_weights = tf.constant(parameters.bg_weights, dtype=tf.float32)
-    sum_Vr = tf.experimental.numpy.nansum(
-        tf.square(parameters.vrs * parameters.weights))
-    parameters.rmsVr = np.sqrt(
-        np.nansum(sum_Vr) / tf.experimental.numpy.nansum(parameters.weights))
-
-    del bca
-    parameters.grid_shape = u_init.shape
-    # Parse names of velocity field
-
-    winds = winds.flatten()
-    winds = tf.Variable(winds, name="winds")
-
-    print("Starting solver ")
-    parameters.dx = np.diff(Grids[0].x['data'], axis=0)[0]
-    parameters.dy = np.diff(Grids[0].y['data'], axis=0)[0]
-    parameters.dz = np.diff(Grids[0].z['data'], axis=0)[0]
-    print('rmsVR = ' + str(parameters.rmsVr))
-    print('Total points: %d' % tf.reduce_sum(parameters.weights))
-    parameters.z = tf.constant(Grids[0].point_z['data'], dtype=tf.float32)
-    parameters.x = tf.constant(Grids[0].point_x['data'], dtype=tf.float32)
-    parameters.y = tf.constant(Grids[0].point_y['data'], dtype=tf.float32)
-    bt = time.time()
-
-    # First pass - no filter
-    wcurrmax = w_init.max()
-    print("The max of w_init is", wcurrmax)
-    iterations = 0
-    bounds = [(-x, x) for x in 100. * np.ones(winds.shape)]
-
-    if (model_fields is not None):
-        for the_field in model_fields:
-            u_field = ("U_" + the_field)
-            v_field = ("V_" + the_field)
-            w_field = ("W_" + the_field)
-            parameters.u_model.append(
-                tf.constant(Grids[0].fields[u_field]["data"]))
-            parameters.v_model.append(
-                tf.constant(Grids[0].fields[v_field]["data"]))
-            parameters.w_model.append(
-                tf.constant(Grids[0].fields[w_field]["data"]))
-
-    parameters.Co = Co
-    parameters.Cm = Cm
-    parameters.Cx = Cx
-    parameters.Cy = Cy
-    parameters.Cz = Cz
-    parameters.Cb = Cb
-    parameters.Cv = Cv
-    parameters.Cmod = Cmod
-    parameters.Cpoint = Cpoint
-    parameters.roi = roi
-    parameters.upper_bc = upper_bc
-    parameters.points = points
-    parameters.point_list = points
-    loss_and_gradient = lambda x: (J_function(x, parameters), grad_J(x, parameters))
-    tolerance = 1e-6 * (Co + Cm + Cx + Cy + Cz + Cb + Cv) 
-    winds = tfp.optimizer.lbfgs_minimize(
-        loss_and_gradient, initial_position=winds,
-        tolerance=tolerance, x_tolerance=wind_tol,
-        max_iterations=max_iterations, parallel_iterations=parallel_iterations)
-    winds = np.reshape(
-        winds.position.numpy(), (3, parameters.grid_shape[0], parameters.grid_shape[1], parameters.grid_shape[2]))
-    iterations = iterations + 10
-    print('Iterations before filter: ' + str(iterations))
-    wcurrmax = winds[2].max()
-    winds = np.stack([winds[0], winds[1], winds[2]])
-    winds = winds.flatten()
-    # """
-
-    if low_pass_filter:
-        print('Applying low pass filter to wind field...')
-        winds = np.asarray(winds)
-        winds = np.reshape(winds,
-                           (3, parameters.grid_shape[0], parameters.grid_shape[1],
-                            parameters.grid_shape[2]))
-        winds[0] = savgol_filter(winds[0], filter_window, filter_order, axis=0)
-        winds[0] = savgol_filter(winds[0], filter_window, filter_order, axis=1)
-        winds[0] = savgol_filter(winds[0], filter_window, filter_order, axis=2)
-        winds[1] = savgol_filter(winds[1], filter_window, filter_order, axis=0)
-        winds[1] = savgol_filter(winds[1], filter_window, filter_order, axis=1)
-        winds[1] = savgol_filter(winds[1], filter_window, filter_order, axis=2)
-        winds[2] = savgol_filter(winds[2], filter_window, filter_order, axis=0)
-        winds[2] = savgol_filter(winds[2], filter_window, filter_order, axis=1)
-        winds[2] = savgol_filter(winds[2], filter_window, filter_order, axis=2)
-        winds = np.stack([winds[0], winds[1], winds[2]])
-        winds = winds.flatten()
-
-    print("Done! Time = " + "{:2.1f}".format(time.time() - bt))
-
-    # First pass - no filter
-    the_winds = np.reshape(
-        winds, (3, parameters.grid_shape[0], parameters.grid_shape[1], parameters.grid_shape[2]))
-    u = the_winds[0]
-    v = the_winds[1]
-    w = the_winds[2]
-    where_mask = np.sum(parameters.weights, axis=0) + \
-                 np.sum(parameters.model_weights, axis=0)
-
-    u = np.ma.array(u)
-    w = np.ma.array(w)
-    v = np.ma.array(v)
-
-    if mask_outside_opt is True:
-        u = np.ma.masked_where(where_mask < 1, u)
-        v = np.ma.masked_where(where_mask < 1, v)
-        w = np.ma.masked_where(where_mask < 1, w)
-
-    if mask_w_outside_opt is True:
-        w = np.ma.masked_where(where_mask < 1, w)
-
-    u_field = deepcopy(Grids[0].fields[vel_name])
-    u_field['data'] = u
-    u_field['standard_name'] = 'u_wind'
-    u_field['long_name'] = 'meridional component of wind velocity'
-    u_field['min_bca'] = min_bca
-    u_field['max_bca'] = max_bca
-    v_field = deepcopy(Grids[0].fields[vel_name])
-    v_field['data'] = v
-    v_field['standard_name'] = 'v_wind'
-    v_field['long_name'] = 'zonal component of wind velocity'
-    v_field['min_bca'] = min_bca
-    v_field['max_bca'] = max_bca
-    w_field = deepcopy(Grids[0].fields[vel_name])
-    w_field['data'] = w
-    w_field['standard_name'] = 'w_wind'
-    w_field['long_name'] = 'vertical component of wind velocity'
-    w_field['min_bca'] = min_bca
-    w_field['max_bca'] = max_bca
-
-    new_grid_list = []
-
-    for grid in Grids:
-        temp_grid = deepcopy(grid)
-        temp_grid.add_field('u', u_field, replace_existing=True)
-        temp_grid.add_field('v', v_field, replace_existing=True)
-        temp_grid.add_field('w', w_field, replace_existing=True)
-        new_grid_list.append(temp_grid)
-
-    return new_grid_list
-
-
-def get_dd_wind_field(Grids, u_init, v_init, w_init, engine="scipy", **kwargs):
-    """
-    This function takes in a list of Py-ART Grid objects and derives a
-    wind field. Every Py-ART Grid in Grids must have the same grid
-    specification. 
-
-    In order for the model data constraint to be used,
-    the model data must be added as a field to at least one of the
-    grids in Grids. This involves interpolating the model data to the
-    Grids' coordinates. There are helper functions for this for WRF
-    and HRRR data in :py:func:`pydda.constraints`:
-
-    :py:func:`make_constraint_from_wrf`
-
-    :py:func:`add_hrrr_constraint_to_grid`
-
-    Parameters
-    ==========
-
-    Grids: list of Py-ART Grids
-        The list of Py-ART grids to take in corresponding to each radar.
-        All grids must have the same shape, x coordinates, y coordinates
-        and z coordinates.
-    u_init: 3D ndarray
-        The intial guess for the zonal wind field, input as a 3D array
-        with the same shape as the fields in Grids.
-    v_init: 3D ndarray
-        The intial guess for the meridional wind field, input as a 3D array
-        with the same shape as the fields in Grids.
-    w_init: 3D ndarray
-        The intial guess for the vertical wind field, input as a 3D array
-        with the same shape as the fields in Grids.
-    engine: str (one of "scipy", "tensorflow", "jax")
-        Setting this flag will use the solver based off of SciPy, TensorFlow, or Jax.
-        Using Tensorflow or Jax expands PyDDA's capabiability to take advantage of GPU-based systems.
-        In addition, these two implementations use automatic differentation to calcualte the gradient
-        of the cost function in order to optimize the gradient calculation.
-        TensorFlow 2.6 and tensorflow-probability are required for the TensorFlow-basedengine.
-        The latest version of Jax is required for the Jax-based engine.
-    points: None or list of dicts
-        Point observations as returned by :func:`pydda.constraints.get_iem_obs`. Set
-        to None to disable.
-    vel_name: string
-        Name of radial velocity field. Setting to None will have PyDDA attempt
-        to automatically detect the velocity field name.
-    refl_field: string
-        Name of reflectivity field. Setting to None will have PyDDA attempt 
-        to automatically detect the reflectivity field name.
-    u_back: 1D array
-        Background zonal wind field from a sounding as a function of height.
-        This should be given in the sounding's vertical coordinates.
-    v_back: 1D array
-        Background meridional wind field from a sounding as a function of
-        height. This should be given in the sounding's vertical coordinates.
-    z_back: 1D array
-        Heights corresponding to background wind field levels in meters. This
-        is given in the sounding's original coordinates.
-    frz: float
-        Freezing level used for fall speed calculation in meters.
-    Co: float
-        Weight for cost function related to observed radial velocities.
-    Cm: float
-        Weight for cost function related to the mass continuity equation.
-    Cx: float
-        Weight for cost function related to smoothness in x direction
-    Cy: float
-        Weight for cost function related to smoothness in y direction
-    Cz: float
-        Weight for cost function related to smoothness in z direction
-    Cv: float
-        Weight for cost function related to vertical vorticity equation.
-    Cmod: float
-        Weight for cost function related to custom constraints.
-    Cpoint: float
-        Weight for cost function related to point observations.
-    weights_obs: list of floating point arrays or None
-        List of weights for each point in grid from each radar in Grids.
-        Set to None to let PyDDA determine this automatically.
-    weights_model: list of floating point arrays or None
-        List of weights for each point in grid from each custom field in
-        model_fields. Set to None to let PyDDA determine this automatically.
-    weights_bg: list of floating point arrays or None
-        List of weights for each point in grid from the sounding. Set to None
-        to let PyDDA determine this automatically.
-    Ut: float
-        Prescribed storm motion in zonal direction.
-        This is only needed if Cv is not zero.
-    Vt: float
-        Prescribed storm motion in meridional direction.
-        This is only needed if Cv is not zero.
-    filter_winds: bool
-        If this is True, PyDDA will run a low pass filter on
-        the retrieved wind field. Set to False to disable the low pass filter.
-    mask_outside_opt: bool
-        If set to true, wind values outside the multiple doppler lobes will
-        be masked, i.e. if less than 2 radars provide coverage for a given
-        point.
-    max_iterations: int
-        The maximum number of iterations to run the optimization loop for.
-    mask_w_outside_opt: bool
-        If set to true, vertical winds outside the multiple doppler lobes will
-        be masked, i.e. if less than 2 radars provide coverage for a given
-        point.
-    filter_window: int
-        Window size to use for the low pass filter. A larger window will
-        increase the number of points factored into the polynomial fit for
-        the filter, and hence will increase the smoothness.
-    filter_order: int
-        The order of the polynomial to use for the low pass filter. Higher
-        order polynomials allow for the retention of smaller scale features
-        but may also not remove enough noise.
-    min_bca: float
-        Minimum beam crossing angle in degrees between two radars. 30.0 is the
-        typical value used in many publications.
-    max_bca: float
-        Minimum beam crossing angle in degrees between two radars. 150.0 is the
-        typical value used in many publications.
-    upper_bc: bool
-        Set this to true to enforce w = 0 at the top of the atmosphere. This is
-        commonly called the impermeability condition.
-    model_fields: list of strings
-        The list of fields in the first grid in Grids that contain the custom
-        data interpolated to the Grid's grid specification. Helper functions
-        to create such gridded fields for HRRR and NetCDF WRF data exist
-        in ::pydda.constraints::. PyDDA will look for fields named U_(model
-        field name), V_(model field name), and W_(model field name). For
-        example, if you have U_hrrr, V_hrrr, and W_hrrr, then specify ["hrrr"]
-        into model_fields.
-    output_cost_functions: bool
-        Set to True to output the value of each cost function every
-        10 iterations.
-    roi: float
-        Radius of influence for the point observations. The point observation will
-        not hold any weight outside this radius.
-    parallel_iterations: int
-        The number of iterations to run in parallel in the optimization loop.
-        This is only for the TensorFlow-based engine.
-    wind_tol: float
-        Stop iterations after maximum change in winds is less than this value.
-
-    Returns
-    =======
-    new_grid_list: list
-        A list of Py-ART grids containing the derived wind fields. These fields
-        are displayable by the visualization module.
-    """
-
-    if engine.lower() == "scipy" or engine.lower() == "jax" or engine.lower() == "auglag":
-        return _get_dd_wind_field_scipy(Grids, u_init, v_init, w_init, engine, **kwargs)
-    elif engine.lower() == "tensorflow":
-        return _get_dd_wind_field_tensorflow(Grids, u_init, v_init, w_init, **kwargs)
-    else:
-        raise NotImplementedError("Engine %s is not supported." % engine)
-
-
-def get_bca(rad1_lon, rad1_lat, rad2_lon, rad2_lat, x, y, projparams):
-    """
-    This function gets the beam crossing angle between two lat/lon pairs.
-
-    Parameters
-    ==========
-    rad1_lon: float
-        The longitude of the first radar.
-    rad1_lat: float
-        The latitude of the first radar.
-    rad2_lon: float
-        The longitude of the second radar.
-    rad2_lat: float
-        The latitude of the second radar.
-    x: nD float array
-        The Cartesian x coordinates of the grid
-    y: nD float array
-        The Cartesian y corrdinates of the grid
-    projparams: Py-ART projparams
-        The projection parameters of the Grid
-
-    Returns
-    =======
-    bca: nD float array
-        The beam crossing angle between the two radars in radians.
-
-    """
-
-    rad1 = pyart.core.geographic_to_cartesian(rad1_lon, rad1_lat, projparams)
-    rad2 = pyart.core.geographic_to_cartesian(rad2_lon, rad2_lat, projparams)
-    # Create grid with Radar 1 in center
-
-    x = x - rad1[0]
-    y = y - rad1[1]
-    rad2 = np.array(rad2) - np.array(rad1)
-    a = np.sqrt(np.multiply(x, x) + np.multiply(y, y))
-    b = np.sqrt(pow(x-rad2[0], 2) + pow(y-rad2[1], 2))
-    c = np.sqrt(rad2[0]*rad2[0] + rad2[1]*rad2[1])
-    inp_array1 = x / a
-    inp_array1 = np.where(inp_array1 < -1, -1, inp_array1)
-    inp_array1 = np.where(inp_array1 > 1, 1, inp_array1)
-    theta_1 = np.arccos(inp_array1)
-    inp_array2 = (x - rad2[1]) / b
-    inp_array2 = np.where(inp_array2 < -1, -1, inp_array2)
-    inp_array2 = np.where(inp_array2 > 1, 1, inp_array2)
-    theta_2 = np.arccos(inp_array2)
-    inp_array3 = (a*a + b*b - c*c) / (2 * a *b)
-    inp_array3 = np.where(inp_array3 < -1, -1, inp_array3)
-    inp_array3 = np.where(inp_array3 > 1, 1, inp_array3)
-    
-    return np.ma.masked_invalid(np.arccos(inp_array3))
+"""
+reated on Mon Aug  7 09:17:40 2017
+
+@author: rjackson
+"""
+
+import pyart
+import numpy as np
+import time
+import cartopy.crs as ccrs
+import math
+import sys
+
+from scipy.interpolate import interp1d
+from scipy.optimize import fmin_l_bfgs_b
+from scipy.signal import savgol_filter
+from .auglag import auglag
+
+try:
+    import tensorflow_probability as tfp
+    import tensorflow as tf
+    TENSORFLOW_AVAILABLE = True
+except (ImportError, AttributeError):
+    TENSORFLOW_AVAILABLE = False
+
+try:
+    import jax.numpy as jnp
+    JAX_AVAILABLE = True
+except ImportError:
+    JAX_AVAILABLE = False
+
+#imports changed to local import path to run on computer
+from ..cost_functions import J_function, grad_J, calculate_fall_speed
+from copy import deepcopy
+from .angles import add_azimuth_as_field, add_elevation_as_field
+_wprevmax = np.empty(0)
+_wcurrmax = np.empty(0)
+iterations = 0
+
+
+class DDParameters(object):
+    """
+    This is a helper class for inserting more arguments into the :func:`pydda.cost_functions.J_function` and
+    :func:`pydda.cost_functions.grad_J` function. Since these cost functions take numerous parameters, this class
+    will store the needed parameters as one positional argument for easier readability of the code.
+
+    In addition, class members can be added here so that those contributing more constraints to the variational
+    framework can add any parameters they may need.
+
+    Attributes
+    ----------
+    vrs: List of float arrays
+        List of radial velocities from each radar
+    azs: List of float arrays
+        List of azimuths from each radar
+    els: List of float arrays
+        List of elevations from each radar
+    wts: List of float arrays
+        Float array containing fall speed from radar.
+    u_back: 1D float array (number of vertical levels)
+        Background u wind
+    v_back: 1D float array (number of vertical levels)
+        Background u wind
+    u_model: list of 3D float arrays
+        U from each model integrated into the retrieval
+    v_model: list of 3D float arrays
+        V from each model integrated into the retrieval
+    w_model:
+        W from each model integrated into the retrieval
+    Co: float
+        Weighting coefficient for data constraint.
+    Cm: float
+        Weighting coefficient for mass continuity constraint.
+    Cx: float
+        Smoothing coefficient for x-direction
+    Cy: float
+        Smoothing coefficient for y-direction
+    Cz: float
+        Smoothing coefficient for z-direction
+    Cb: float
+        Coefficient for sounding constraint
+    Cv: float
+        Weight for cost function related to vertical vorticity equation.
+    Cmod: float
+        Coefficient for model constraint
+    Cpoint: float
+        Coefficient for point constraint
+    Ut: float
+        Prescribed storm motion. This is only needed if Cv is not zero.
+    Vt: float
+        Prescribed storm motion. This is only needed if Cv is not zero.
+    grid_shape:
+        Shape of wind grid
+    dx:
+        Spacing of grid in x direction
+    dy:
+        Spacing of grid in y direction
+    dz:
+        Spacing of grid in z direction
+    x:
+        E-W grid levels in m
+    y:
+        N-S grid levels in m
+    z:
+        Grid vertical levels in m
+    rmsVr: float
+        The sum of squares of velocity/num_points. Use for normalization
+        of data weighting coefficient
+    weights: n_radars by z_bins by y_bins x x_bins float array
+        Data weights for each pair of radars
+    bg_weights: z_bins by y_bins x x_bins float array
+        Data weights for sounding constraint
+    model_weights: n_models by z_bins by y_bins by x_bins float array
+        Data weights for each model.
+    point_list: list or None
+        point_list: list of dicts
+        List of point constraints. Each member is a dict with keys of "u", "v",
+        to correspond to each component of the wind field and "x", "y", "z"
+        to correspond to the location of the point observation in the Grid's
+        Cartesian coordinates.
+    roi: float
+        The radius of influence of each point observation in m.
+    upper_bc: bool
+        True to enforce w=0 at top of domain (impermeability condition),
+        False to not enforce impermeability at top of domain
+    """
+    def __init__(self):
+        self.Ut = np.nan
+        self.Vt = np.nan
+        self.rmsVr = np.nan
+        self.grid_shape = None
+        self.Cmod = np.nan
+        self.Cpoint = np.nan
+        self.u_back = None
+        self.v_back = None
+        self.wts = []
+        self.vrs = []
+        self.azs = []
+        self.els = []
+        self.weights = []
+        self.bg_weights = []
+        self.model_weights = []
+        self.u_model = []
+        self.v_model = []
+        self.w_model = []
+        self.x = None
+        self.y = None
+        self.z = None
+        self.dx = np.nan
+        self.dy = np.nan
+        self.dz = np.nan
+        self.Co = 1.0
+        self.Cm = 1500.0
+        self.Cx = 0.0
+        self.Cy = 0.0
+        self.Cz = 0.0
+        self.Cb = 0.0
+        self.Cv = 0.0
+        self.Cmod = 0.0
+        self.Cpoint = 0.0
+        self.Ut = 0.0
+        self.Vt = 0.0
+        self.upper_bc = True
+        self.lower_bc = True
+        self.roi = 1000.0
+        self.frz = 4500.0
+        self.Nfeval = 0.0
+        self.engine = "scipy"
+        self.point_list = []
+        self.cvtol = 1e-2
+        self.gtol = 1e-2
+        self.Jveltol = 100.0
+
+
+def _get_dd_wind_field_scipy(Grids, u_init, v_init, w_init, engine,
+                             points=None, vel_name=None,
+                             refl_field=None, u_back=None, v_back=None, z_back=None,
+                             frz=4500.0, Co=1.0, Cm=1500.0, Cx=0.0,
+                             Cy=0.0, Cz=0.0, Cb=0.0, Cv=0.0, Cmod=0.0, Cpoint=0.0,
+                             cvtol=1e-2, gtol=1e-2, Jveltol=100.0,
+                             Ut=None, Vt=None, low_pass_filter=True,
+                             mask_outside_opt=False, weights_obs=None,
+                             weights_model=None, weights_bg=None,
+                             max_iterations=1000, mask_w_outside_opt=True,
+                             filter_window=5, filter_order=3, min_bca=30.0,
+                             max_bca=150.0, upper_bc=True, model_fields=None,
+                             output_cost_functions=True, roi=1000.0,
+                             wind_tol=0.1):
+    global _wcurrmax
+    global _wprevmax
+    global iterations
+
+    # We have to have a prescribed storm motion for vorticity constraint
+    if (Ut is None or Vt is None):
+        if (Cv != 0.0):
+            raise ValueError(('Ut and Vt cannot be None if vertical ' +
+                              'vorticity constraint is enabled!'))
+
+    if not isinstance(Grids, list):
+        raise ValueError('Grids has to be a list!')
+
+    parameters = DDParameters()
+    parameters.Ut = Ut
+    parameters.Vt = Vt
+    parameters.engine = engine
+
+    # Ensure that all Grids are on the same coordinate system
+    prev_grid = Grids[0]
+    for g in Grids:
+        if not np.allclose(
+                g.x['data'], prev_grid.x['data'], atol=10):
+            raise ValueError('Grids do not have equal x coordinates!')
+
+        if not np.allclose(
+                g.y['data'], prev_grid.y['data'], atol=10):
+            raise ValueError('Grids do not have equal y coordinates!')
+
+        if not np.allclose(
+                g.z['data'], prev_grid.z['data'], atol=10):
+            raise ValueError('Grids do not have equal z coordinates!')
+
+        if not g.origin_latitude['data'] == prev_grid.origin_latitude['data']:
+            raise ValueError(("Grids have unequal origin lat/lons!"))
+
+        prev_grid = g
+
+    if engine.lower() == "auglag" and not TENSORFLOW_AVAILABLE:
+        raise ModuleNotFoundError("Tensorflow 2.6+ needs to be installed for the Augmented Lagrangian solver.")
+
+    # Disable background constraint if none provided
+    if (u_back is None or v_back is None):
+        parameters.u_back = np.zeros(u_init.shape[0])
+        parameters.v_back = np.zeros(v_init.shape[0])
+    else:
+        # Interpolate sounding to radar grid
+        print('Interpolating sounding to radar grid')
+
+        if isinstance(u_back, np.ma.MaskedArray):
+            u_back = u_back.filled(-9999.)
+        if isinstance(v_back, np.ma.MaskedArray):
+            v_back = v_back.filled(-9999.)
+        if isinstance(z_back, np.ma.MaskedArray):
+            z_back = z_back.filled(-9999.)
+        valid_inds = np.logical_and.reduce((u_back > -9998, v_back > -9998, z_back > -9998))
+        u_interp = interp1d(z_back[valid_inds], u_back[valid_inds], bounds_error=False)
+        v_interp = interp1d(z_back[valid_inds], v_back[valid_inds], bounds_error=False)
+        if isinstance(Grids[0].z['data'], np.ma.MaskedArray):
+            parameters.u_back = u_interp(Grids[0].z['data'].filled(np.nan))
+            parameters.v_back = v_interp(Grids[0].z['data'].filled(np.nan))
+        else:
+            parameters.u_back = u_interp(Grids[0].z['data'])
+            parameters.v_back = v_interp(Grids[0].z['data'])
+
+        print('Grid levels:')
+        print(Grids[0].z['data'])
+
+    # Parse names of velocity field
+    if refl_field is None:
+        refl_field = pyart.config.get_field_name('reflectivity')
+
+    # Parse names of velocity field
+    if vel_name is None:
+        vel_name = pyart.config.get_field_name('corrected_velocity')
+    winds = np.stack([u_init, v_init, w_init])
+
+    # Set up wind fields and weights from each radar
+    parameters.weights = np.zeros(
+        (len(Grids), u_init.shape[0], u_init.shape[1], u_init.shape[2]))
+
+    parameters.bg_weights = np.zeros(v_init.shape)
+    if (model_fields is not None):
+        parameters.model_weights = np.ones(
+            (len(model_fields), u_init.shape[0], u_init.shape[1],
+             u_init.shape[2]))
+    else:
+        parameters.model_weights = np.zeros(
+            (1, u_init.shape[0], u_init.shape[1], u_init.shape[2]))
+
+    if (model_fields is None):
+        if (Cmod != 0.0):
+            raise ValueError(
+                'Cmod must be zero if model fields are not specified!')
+
+    bca = np.zeros(
+        (len(Grids), len(Grids), u_init.shape[1], u_init.shape[2]))
+    sum_Vr = np.zeros(len(Grids))
+
+    for i in range(len(Grids)):
+        parameters.wts.append(np.ma.masked_invalid(
+            calculate_fall_speed(Grids[i], refl_field=refl_field, frz=frz)))
+        add_azimuth_as_field(Grids[i], dz_name=refl_field)
+        add_elevation_as_field(Grids[i], dz_name=refl_field)
+        parameters.vrs.append(np.ma.masked_invalid(
+            Grids[i].fields[vel_name]['data']))
+        parameters.azs.append(np.ma.masked_invalid(
+            Grids[i].fields['AZ']['data'] * np.pi / 180))
+        parameters.els.append(np.ma.masked_invalid(
+            Grids[i].fields['EL']['data'] * np.pi / 180))
+
+    if (len(Grids) > 1):
+        for i in range(len(Grids)):
+            for j in range(i + 1, len(Grids)):
+                print(("Calculating weights for radars " + str(i) +
+                       " and " + str(j)))
+                bca[i, j] = get_bca(Grids[i].radar_longitude['data'],
+                                    Grids[i].radar_latitude['data'],
+                                    Grids[j].radar_longitude['data'],
+                                    Grids[j].radar_latitude['data'],
+                                    Grids[i].point_x['data'][0],
+                                    Grids[i].point_y['data'][0],
+                                    Grids[i].get_projparams())
+
+                for k in range(parameters.vrs[i].shape[0]):
+                    if (weights_obs is None):
+                        valid = np.logical_and.reduce((
+                            ~parameters.vrs[i][k].mask,
+                            ~parameters.wts[i][k].mask,
+                            ~parameters.azs[i][k].mask,
+                            ~parameters.els[i][k].mask))
+                        valid = np.logical_and.reduce((valid,
+                            np.isfinite(parameters.vrs[i][k]),
+                            np.isfinite(parameters.wts[i][k]),
+                            np.isfinite(parameters.azs[i][k]),
+                            np.isfinite(parameters.els[i][k])))
+                        valid = np.logical_and.reduce((valid,
+                            np.isfinite(parameters.vrs[j][k]),
+                            np.isfinite(parameters.wts[j][k]),
+                            np.isfinite(parameters.azs[j][k]),
+                            np.isfinite(parameters.els[j][k])))
+                        valid = np.logical_and.reduce((valid,
+                            ~parameters.vrs[j][k].mask,
+                            ~parameters.wts[j][k].mask,
+                            ~parameters.azs[j][k].mask,
+                            ~parameters.els[j][k].mask))
+                        cur_array = parameters.weights[i, k]
+                        cur_array[np.logical_and(
+                            valid, np.logical_and(
+                                bca[i, j] >= math.radians(min_bca),
+                                bca[i, j] <= math.radians(max_bca)))] = 1
+                        cur_array[~valid] = 0
+                        parameters.weights[i, k] = cur_array
+                    else:
+                        parameters.weights[i, k] = weights_obs[i][k, :, :]
+
+                    if (weights_bg is None):
+                        valid = np.logical_and.reduce((
+                            ~parameters.vrs[j][k].mask,
+                            ~parameters.wts[j][k].mask,
+                            ~parameters.azs[j][k].mask,
+                            ~parameters.els[j][k].mask))
+                        valid = np.logical_and.reduce((
+                            valid, np.isfinite(parameters.vrs[j][k]),
+                            np.isfinite(parameters.wts[j][k]),
+                            np.isfinite(parameters.azs[j][k]),
+                            np.isfinite(parameters.els[j][k])))
+                        valid = np.logical_and.reduce((valid,
+                            np.isfinite(parameters.vrs[j][k]),
+                            np.isfinite(parameters.wts[j][k]),
+                            np.isfinite(parameters.azs[j][k]),
+                            np.isfinite(parameters.els[j][k])))
+                        valid = np.logical_and.reduce((valid,
+                            ~parameters.vrs[j][k].mask,
+                            ~parameters.wts[j][k].mask,
+                            ~parameters.azs[j][k].mask,
+                            ~parameters.els[j][k].mask))
+                        cur_array = parameters.bg_weights[k]
+                        cur_array[np.logical_or(
+                            bca[i, j] < math.radians(min_bca),
+                            bca[i, j] > math.radians(max_bca))] = 1
+                        cur_array[~valid] = 1
+                        parameters.bg_weights[i] = cur_array
+                    else:
+                        parameters.bg_weights[i] = weights_bg[i]
+
+        print("Calculating weights for models...")
+        coverage_grade = parameters.weights.sum(axis=0)
+        coverage_grade = coverage_grade / coverage_grade.max()
+
+        # Weigh in model input more when we have no coverage
+        # Model only weighs 1/(# of grids + 1) when there is full
+        # Coverage
+        if (model_fields is not None):
+            if (weights_model is None):
+                for i in range(len(model_fields)):
+                    parameters.model_weights[i] = 1 - (coverage_grade / (len(Grids) + 1))
+            else:
+                for i in range(len(model_fields)):
+                    parameters.model_weights[i] = weights_model[i]
+    else:
+        if weights_obs is None:
+            parameters.weights[0] = np.where(~parameters.vrs[0].mask, 1, 0)
+        else:
+            parameters.weights[0] = weights_obs[0]
+
+        if weights_bg is None:
+            parameters.bg_weights = np.where(~parameters.vrs[0].mask, 0, 1)
+        else:
+            parameters.bg_weights = weights_bg
+
+    parameters.vrs = [x.filled(-9999.) for x in parameters.vrs]
+    parameters.azs = [x.filled(-9999.) for x in parameters.azs]
+    parameters.els = [x.filled(-9999.) for x in parameters.els]
+    parameters.wts = [x.filled(-9999.) for x in parameters.wts]
+    parameters.weights[~np.isfinite(parameters.weights)] = 0
+    parameters.bg_weights[~np.isfinite(parameters.bg_weights)] = 0
+    parameters.weights[parameters.weights > 0] = 1
+    parameters.bg_weights[parameters.bg_weights > 0] = 1
+    sum_Vr = np.nansum(np.square(parameters.vrs * parameters.weights))
+    parameters.rmsVr = np.sqrt(np.nansum(sum_Vr) / np.nansum(parameters.weights))
+
+    del bca
+    parameters.grid_shape = u_init.shape
+    # Parse names of velocity field
+
+    winds = winds.flatten()
+
+    print("Starting solver ")
+    parameters.dx = np.diff(Grids[0].x['data'], axis=0)[0]
+    parameters.dy = np.diff(Grids[0].y['data'], axis=0)[0]
+    parameters.dz = np.diff(Grids[0].z['data'], axis=0)[0]
+    print('rmsVR = ' + str(parameters.rmsVr))
+    print('Total points: %d' % parameters.weights.sum())
+    parameters.z = Grids[0].point_z['data']
+    parameters.x = Grids[0].point_x['data']
+    parameters.y = Grids[0].point_y['data']
+    bt = time.time()
+
+    # First pass - no filter
+    wprevmax = 99
+    wcurrmax = w_init.max()
+    print("The max of w_init is", wcurrmax)
+    iterations = 0
+    bounds = [(-x, x) for x in 100 * np.ones(winds.shape)]
+
+    if (model_fields is not None):
+        for the_field in model_fields:
+            u_field = ("U_" + the_field)
+            v_field = ("V_" + the_field)
+            w_field = ("W_" + the_field)
+            parameters.u_model.append(Grids[0].fields[u_field]["data"])
+            parameters.v_model.append(Grids[0].fields[v_field]["data"])
+            parameters.w_model.append(Grids[0].fields[w_field]["data"])
+
+    parameters.Co = Co
+    parameters.Cm = Cm
+    parameters.Cx = Cx
+    parameters.Cy = Cy
+    parameters.Cz = Cz
+    parameters.Cb = Cb
+    parameters.Cv = Cv
+    parameters.Cmod = Cmod
+    parameters.Cpoint = Cpoint
+    parameters.roi = roi
+    parameters.upper_bc = upper_bc
+    parameters.points = points
+    parameters.point_list = points
+    _wprevmax = np.zeros(parameters.grid_shape)
+    _wcurrmax = np.zeros(parameters.grid_shape)
+    iterations = 0
+    if engine.lower() == 'scipy' or engine.lower() == 'jax':
+        def _vert_velocity_callback(x):
+            global _wprevmax
+            global _wcurrmax
+            global iterations
+
+            if iterations % 10 > 0:
+                iterations = iterations + 1
+                return False
+
+            wind = np.reshape(
+                x, (3, parameters.grid_shape[0],
+                    parameters.grid_shape[1],
+                    parameters.grid_shape[2]))
+            _wcurrmax = wind[2]
+            if iterations == 0:
+                _wprevmax = _wcurrmax
+                iterations = iterations + 1
+                return False
+            diff = np.abs(_wprevmax - _wcurrmax)
+            diff = np.where(parameters.bg_weights == 0, diff, np.nan)
+            delta = np.nanmax(diff)
+            if delta < wind_tol:
+                return True
+            _wprevmax = _wcurrmax
+            iterations = iterations + 1
+            print("Max change in w: %4.3f" % delta)
+            return False
+
+        parameters.print_out = False
+        winds = fmin_l_bfgs_b(J_function, winds, args=(parameters,),
+                              maxiter=max_iterations, pgtol=1e-8, bounds=bounds,
+                              fprime=grad_J, disp=0, iprint=-1,
+                              callback=_vert_velocity_callback)
+        winds = np.reshape(
+            winds[0],
+            (3, parameters.grid_shape[0],
+             parameters.grid_shape[1], parameters.grid_shape[2]))
+        parameters.print_out = True
+
+    elif engine.lower() == 'auglag':
+        if not TENSORFLOW_AVAILABLE:
+            raise ImportError("Tensorflow must be available to use the Augmented Lagrangian engine!")
+        parameters.vrs = [tf.constant(x, dtype=tf.float32) for x in parameters.vrs]
+        parameters.azs = [tf.constant(x, dtype=tf.float32) for x in parameters.azs]
+        parameters.els = [tf.constant(x, dtype=tf.float32) for x in parameters.els]
+        parameters.wts = [tf.constant(x, dtype=tf.float32) for x in parameters.wts]
+        parameters.model_weights = tf.constant(parameters.model_weights,
+                                               dtype=tf.float32)
+        parameters.weights[~np.isfinite(parameters.weights)] = 0
+        parameters.weights[parameters.weights > 0] = 1
+        parameters.weights = tf.constant(parameters.weights, dtype=tf.float32)
+        parameters.bg_weights[parameters.bg_weights > 0] = 1
+        parameters.bg_weights = tf.constant(parameters.bg_weights, dtype=tf.float32)
+        parameters.z = tf.constant(Grids[0].point_z['data'], dtype=tf.float32)
+        parameters.x = tf.constant(Grids[0].point_x['data'], dtype=tf.float32)
+        parameters.y = tf.constant(Grids[0].point_y['data'], dtype=tf.float32)
+        bounds = [(-x, x) for x in 100 * np.ones(winds.shape, dtype='float32')]
+        winds = winds.astype('float32')
+        winds, mult, AL_Filter, funcalls = auglag(winds, parameters, bounds)
+
+        # """
+    winds = np.stack([winds[0], winds[1], winds[2]])
+    winds = winds.flatten()
+    if low_pass_filter == True:
+        print('Applying low pass filter to wind field...')
+        winds = np.reshape(winds, (3, parameters.grid_shape[0], parameters.grid_shape[1],
+                                   parameters.grid_shape[2]))
+        winds[0] = savgol_filter(winds[0], filter_window, filter_order, axis=0)
+        winds[0] = savgol_filter(winds[0], filter_window, filter_order, axis=1)
+        winds[0] = savgol_filter(winds[0], filter_window, filter_order, axis=2)
+        winds[1] = savgol_filter(winds[1], filter_window, filter_order, axis=0)
+        winds[1] = savgol_filter(winds[1], filter_window, filter_order, axis=1)
+        winds[1] = savgol_filter(winds[1], filter_window, filter_order, axis=2)
+        winds[2] = savgol_filter(winds[2], filter_window, filter_order, axis=0)
+        winds[2] = savgol_filter(winds[2], filter_window, filter_order, axis=1)
+        winds[2] = savgol_filter(winds[2], filter_window, filter_order, axis=2)
+        winds = np.stack([winds[0], winds[1], winds[2]])
+        winds = winds.flatten()
+
+    print("Done! Time = " + "{:2.1f}".format(time.time() - bt))
+
+    # First pass - no filter
+    the_winds = np.reshape(
+        winds, (3, parameters.grid_shape[0], parameters.grid_shape[1], parameters.grid_shape[2]))
+    u = the_winds[0]
+    v = the_winds[1]
+    w = the_winds[2]
+    where_mask = np.sum(parameters.weights, axis=0) + \
+                 np.sum(parameters.model_weights, axis=0)
+
+    u = np.ma.array(u)
+    w = np.ma.array(w)
+    v = np.ma.array(v)
+
+    if mask_outside_opt is True:
+        u = np.ma.masked_where(where_mask < 1, u)
+        v = np.ma.masked_where(where_mask < 1, v)
+        w = np.ma.masked_where(where_mask < 1, w)
+
+    if mask_w_outside_opt is True:
+        w = np.ma.masked_where(where_mask < 1, w)
+
+    u_field = deepcopy(Grids[0].fields[vel_name])
+    u_field['data'] = u
+    u_field['standard_name'] = 'u_wind'
+    u_field['long_name'] = 'meridional component of wind velocity'
+    u_field['min_bca'] = min_bca
+    u_field['max_bca'] = max_bca
+    v_field = deepcopy(Grids[0].fields[vel_name])
+    v_field['data'] = v
+    v_field['standard_name'] = 'v_wind'
+    v_field['long_name'] = 'zonal component of wind velocity'
+    v_field['min_bca'] = min_bca
+    v_field['max_bca'] = max_bca
+    w_field = deepcopy(Grids[0].fields[vel_name])
+    w_field['data'] = w
+    w_field['standard_name'] = 'w_wind'
+    w_field['long_name'] = 'vertical component of wind velocity'
+    w_field['min_bca'] = min_bca
+    w_field['max_bca'] = max_bca
+
+    new_grid_list = []
+
+    for grid in Grids:
+        temp_grid = deepcopy(grid)
+        temp_grid.add_field('u', u_field, replace_existing=True)
+        temp_grid.add_field('v', v_field, replace_existing=True)
+        temp_grid.add_field('w', w_field, replace_existing=True)
+        new_grid_list.append(temp_grid)
+
+    return new_grid_list
+
+
+def _get_dd_wind_field_tensorflow(Grids, u_init, v_init, w_init, points=None, vel_name=None,
+                                  refl_field=None, u_back=None, v_back=None, z_back=None,
+                                  frz=4500.0, Co=1.0, Cm=1500.0, Cx=0.0,
+                                  Cy=0.0, Cz=0.0, Cb=0.0, Cv=0.0, Cmod=0.0, Cpoint=0.0,
+                                  Ut=None, Vt=None, low_pass_filter=True,
+                                  mask_outside_opt=False, weights_obs=None,
+                                  weights_model=None, weights_bg=None,
+                                  max_iterations=1000, mask_w_outside_opt=True,
+                                  filter_window=5, filter_order=3, min_bca=30.0,
+                                  max_bca=150.0, upper_bc=True, model_fields=None,
+                                  output_cost_functions=True, roi=1000.0, lower_bc=True,
+                                  parallel_iterations=1, wind_tol=0.1):
+    if not TENSORFLOW_AVAILABLE:
+        raise ImportError("Tensorflow >=2.5 and tensorflow-probability " + 
+                "need to be installed in order to use the tensorflow engine.")
+    # We have to have a prescribed storm motion for vorticity constraint
+    if (Ut is None or Vt is None):
+        if (Cv != 0.0):
+            raise ValueError(('Ut and Vt cannot be None if vertical ' +
+                              'vorticity constraint is enabled!'))
+
+    if not isinstance(Grids, list):
+        raise ValueError('Grids has to be a list!')
+
+    parameters = DDParameters()
+    parameters.Ut = Ut
+    parameters.Vt = Vt
+    parameters.upper_bc = upper_bc
+    parameters.lower_bc = lower_bc
+    parameters.engine = "tensorflow"
+    # Ensure that all Grids are on the same coordinate system
+    prev_grid = Grids[0]
+    for g in Grids:
+        if not np.allclose(
+                g.x['data'], prev_grid.x['data'], atol=10):
+            raise ValueError('Grids do not have equal x coordinates!')
+
+        if not np.allclose(
+                g.y['data'], prev_grid.y['data'], atol=10):
+            raise ValueError('Grids do not have equal y coordinates!')
+
+        if not np.allclose(
+                g.z['data'], prev_grid.z['data'], atol=10):
+            raise ValueError('Grids do not have equal z coordinates!')
+
+        if not g.origin_latitude['data'] == prev_grid.origin_latitude['data']:
+            raise ValueError(("Grids have unequal origin lat/lons!"))
+
+        prev_grid = g
+
+    # Disable background constraint if none provided
+    if (u_back is None or v_back is None):
+        parameters.u_back = tf.zeros(u_init.shape[0])
+        parameters.v_back = tf.zeros(v_init.shape[0])
+    else:
+        # Interpolate sounding to radar grid
+        print('Interpolating sounding to radar grid')
+
+        if isinstance(u_back, np.ma.MaskedArray):
+            u_back = u_back.filled(-9999.)
+        if isinstance(v_back, np.ma.MaskedArray):
+            v_back = v_back.filled(-9999.)
+        if isinstance(z_back, np.ma.MaskedArray):
+            z_back = z_back.filled(-9999.)
+        valid_inds = np.logical_and.reduce((u_back > -9998, v_back > -9998, z_back > -9998))
+        u_interp = interp1d(z_back[valid_inds], u_back[valid_inds], bounds_error=False)
+        v_interp = interp1d(z_back[valid_inds], v_back[valid_inds], bounds_error=False)
+        if isinstance(Grids[0].z['data'], np.ma.MaskedArray):
+            parameters.u_back = tf.constant(
+                u_interp(Grids[0].z['data'].filled(np.nan)), dtype=tf.float32)
+            parameters.v_back = tf.constant(
+                v_interp(Grids[0].z['data'].filled(np.nan)), dtype=tf.float32)
+        else:
+            parameters.u_back = tf.constant(
+                u_interp(Grids[0].z['data']), dtype=tf.float32)
+            parameters.v_back = tf.constant(
+                v_interp(Grids[0].z['data']), dtype=tf.float32)
+
+        print('Interpolated U field:')
+        print(parameters.u_back)
+        print('Interpolated V field:')
+        print(parameters.v_back)
+        print('Grid levels:')
+        print(Grids[0].z['data'])
+
+    # Parse names of velocity field
+    if refl_field is None:
+        refl_field = pyart.config.get_field_name('reflectivity')
+
+    # Parse names of velocity field
+    if vel_name is None:
+        vel_name = pyart.config.get_field_name('corrected_velocity')
+    winds = np.stack([u_init, v_init, w_init])
+    winds = winds.astype(np.float32)
+
+    # Set up wind fields and weights from each radar
+    parameters.weights = np.zeros(
+        (len(Grids), u_init.shape[0], u_init.shape[1], u_init.shape[2]),
+        dtype=np.float32)
+
+    parameters.bg_weights = np.zeros(v_init.shape)
+    if (model_fields is not None):
+        parameters.model_weights = np.ones(
+            (len(model_fields), u_init.shape[0], u_init.shape[1],
+             u_init.shape[2]), dtype=np.float32)
+    else:
+        parameters.model_weights = np.zeros(
+            (1, u_init.shape[0], u_init.shape[1], u_init.shape[2]),
+            dtype=np.float32)
+
+    if (model_fields is None):
+        if (Cmod != 0.0):
+            raise ValueError(
+                'Cmod must be zero if model fields are not specified!')
+
+    bca = np.zeros(
+        (len(Grids), len(Grids), u_init.shape[1], u_init.shape[2]),
+        dtype=np.float32)
+
+    for i in range(len(Grids)):
+        parameters.wts.append(np.ma.masked_invalid(
+            calculate_fall_speed(Grids[i], refl_field=refl_field, frz=frz)))
+        add_azimuth_as_field(Grids[i], dz_name=refl_field)
+        add_elevation_as_field(Grids[i], dz_name=refl_field)
+        parameters.vrs.append(np.ma.masked_invalid(
+            Grids[i].fields[vel_name]['data']))
+        parameters.azs.append(np.ma.masked_invalid(
+            Grids[i].fields['AZ']['data'] * np.pi / 180))
+        parameters.els.append(np.ma.masked_invalid(
+            Grids[i].fields['EL']['data'] * np.pi / 180))
+
+    if (len(Grids) > 1):
+        for i in range(len(Grids)):
+            for j in range(i + 1, len(Grids)):
+                print(("Calculating weights for radars " + str(i) +
+                       " and " + str(j)))
+                bca[i, j] = get_bca(Grids[i].radar_longitude['data'],
+                                    Grids[i].radar_latitude['data'],
+                                    Grids[j].radar_longitude['data'],
+                                    Grids[j].radar_latitude['data'],
+                                    Grids[i].point_x['data'][0],
+                                    Grids[i].point_y['data'][0],
+                                    Grids[i].get_projparams())
+
+                for k in range(parameters.vrs[i].shape[0]):
+                    if (weights_obs is None):
+                        cur_array = parameters.weights[i, k]
+                        valid = np.logical_and.reduce((
+                            ~parameters.vrs[i][k].mask,
+                            ~parameters.wts[i][k].mask,
+                            ~parameters.azs[i][k].mask,
+                            ~parameters.els[i][k].mask))
+                        valid = np.logical_and.reduce((valid,
+                            np.isfinite(parameters.vrs[i][k]),
+                            np.isfinite(parameters.wts[i][k]),
+                            np.isfinite(parameters.azs[i][k]),
+                            np.isfinite(parameters.els[i][k])))
+                        valid = np.logical_and.reduce((valid,
+                            np.isfinite(parameters.vrs[j][k]),
+                            np.isfinite(parameters.wts[j][k]),
+                            np.isfinite(parameters.azs[j][k]),
+                            np.isfinite(parameters.els[j][k])))
+                        valid = np.logical_and.reduce((valid,
+                            ~parameters.vrs[j][k].mask,
+                            ~parameters.wts[j][k].mask,
+                            ~parameters.azs[j][k].mask,
+                            ~parameters.els[j][k].mask))
+
+                        cur_array[np.logical_and(valid,
+                                                 np.logical_and(
+                                                     bca[i, j] >= math.radians(min_bca),
+                                                     bca[i, j] <= math.radians(max_bca)))] = 1
+                        cur_array[~valid] = 0
+                        parameters.weights[i, k] = cur_array
+                    else:
+                        parameters.weights[i, k] = weights_obs[i][k, :, :]
+
+
+                    if (weights_bg is None):
+                        cur_array = parameters.bg_weights[k]
+                        valid = np.logical_and.reduce((
+                            ~parameters.vrs[i][k].mask,
+                            ~parameters.wts[i][k].mask,
+                            ~parameters.azs[i][k].mask,
+                            ~parameters.els[i][k].mask))
+                        valid = np.logical_and.reduce((valid,
+                                                       np.isfinite(parameters.vrs[i][k]),
+                                                       np.isfinite(parameters.wts[i][k]),
+                                                       np.isfinite(parameters.azs[i][k]),
+                                                       np.isfinite(parameters.els[i][k])))
+                        valid = np.logical_and.reduce((valid,
+                            np.isfinite(parameters.vrs[j][k]),
+                            np.isfinite(parameters.wts[j][k]),
+                            np.isfinite(parameters.azs[j][k]),
+                            np.isfinite(parameters.els[j][k])))
+                        valid = np.logical_and.reduce((valid,
+                            ~parameters.vrs[j][k].mask,
+                            ~parameters.wts[j][k].mask,
+                            ~parameters.azs[j][k].mask,
+                            ~parameters.els[j][k].mask))
+                        cur_array[np.logical_or(
+                            bca[i, j] < math.radians(min_bca),
+                            bca[i, j] > math.radians(max_bca))] = 1
+                        cur_array[~valid] = 1
+                        parameters.bg_weights[i] = cur_array
+                    else:
+                        parameters.bg_weights[i] = weights_bg[i]
+
+        print("Calculating weights for models...")
+        coverage_grade = parameters.weights.sum(axis=0)
+        coverage_grade = coverage_grade / coverage_grade.max()
+
+        # Weigh in model input more when we have no coverage
+        # Model only weighs 1/(# of grids + 1) when there is full
+        # Coverage
+        if (model_fields is not None):
+            if (weights_model is None):
+                for i in range(len(model_fields)):
+                    parameters.model_weights[i] = 1 - (coverage_grade / (len(Grids) + 1))
+            else:
+                for i in range(len(model_fields)):
+                    parameters.model_weights[i] = weights_model[i]
+    else:
+        if weights_obs is None:
+            parameters.weights[0] = np.where(np.isfinite(parameters.vrs[0]), 1, 0)
+        else:
+            parameters.weights[0] = weights_obs[0]
+
+        if weights_bg is None:
+            parameters.bg_weights = np.where(np.isfinite(parameters.vrs[0]), 0, 1)
+        else:
+            parameters.bg_weights = weights_bg
+
+    parameters.vrs = [tf.constant(x.filled(-9999),
+                                  dtype=tf.float32) for x in parameters.vrs]
+    parameters.azs = [tf.constant(x.filled(-9999)
+                                  , dtype=tf.float32) for x in parameters.azs]
+    parameters.els = [tf.constant(x.filled(-9999)
+                                  , dtype=tf.float32) for x in parameters.els]
+    parameters.wts = [tf.constant(x.filled(-9999)
+                                  , dtype=tf.float32) for x in parameters.wts]
+    parameters.model_weights = tf.constant(parameters.model_weights,
+                                           dtype=tf.float32)
+    parameters.weights[~np.isfinite(parameters.weights)] = 0
+    parameters.weights[parameters.weights > 0] = 1
+    parameters.weights = tf.constant(parameters.weights, dtype=tf.float32)
+    parameters.bg_weights[parameters.bg_weights > 0] = 1
+    parameters.bg_weights = tf.constant(parameters.bg_weights, dtype=tf.float32)
+    sum_Vr = tf.experimental.numpy.nansum(
+        tf.square(parameters.vrs * parameters.weights))
+    parameters.rmsVr = np.sqrt(
+        np.nansum(sum_Vr) / tf.experimental.numpy.nansum(parameters.weights))
+
+    del bca
+    parameters.grid_shape = u_init.shape
+    # Parse names of velocity field
+
+    winds = winds.flatten()
+    winds = tf.Variable(winds, name="winds")
+
+    print("Starting solver ")
+    parameters.dx = np.diff(Grids[0].x['data'], axis=0)[0]
+    parameters.dy = np.diff(Grids[0].y['data'], axis=0)[0]
+    parameters.dz = np.diff(Grids[0].z['data'], axis=0)[0]
+    print('rmsVR = ' + str(parameters.rmsVr))
+    print('Total points: %d' % tf.reduce_sum(parameters.weights))
+    parameters.z = tf.constant(Grids[0].point_z['data'], dtype=tf.float32)
+    parameters.x = tf.constant(Grids[0].point_x['data'], dtype=tf.float32)
+    parameters.y = tf.constant(Grids[0].point_y['data'], dtype=tf.float32)
+    bt = time.time()
+
+    # First pass - no filter
+    wcurrmax = w_init.max()
+    print("The max of w_init is", wcurrmax)
+    iterations = 0
+    bounds = [(-x, x) for x in 100. * np.ones(winds.shape)]
+
+    if (model_fields is not None):
+        for the_field in model_fields:
+            u_field = ("U_" + the_field)
+            v_field = ("V_" + the_field)
+            w_field = ("W_" + the_field)
+            parameters.u_model.append(
+                tf.constant(Grids[0].fields[u_field]["data"]))
+            parameters.v_model.append(
+                tf.constant(Grids[0].fields[v_field]["data"]))
+            parameters.w_model.append(
+                tf.constant(Grids[0].fields[w_field]["data"]))
+
+    parameters.Co = Co
+    parameters.Cm = Cm
+    parameters.Cx = Cx
+    parameters.Cy = Cy
+    parameters.Cz = Cz
+    parameters.Cb = Cb
+    parameters.Cv = Cv
+    parameters.Cmod = Cmod
+    parameters.Cpoint = Cpoint
+    parameters.roi = roi
+    parameters.upper_bc = upper_bc
+    parameters.points = points
+    parameters.point_list = points
+    loss_and_gradient = lambda x: (J_function(x, parameters), grad_J(x, parameters))
+    tolerance = 1e-6 * (Co + Cm + Cx + Cy + Cz + Cb + Cv) 
+    winds = tfp.optimizer.lbfgs_minimize(
+        loss_and_gradient, initial_position=winds,
+        tolerance=tolerance, x_tolerance=wind_tol,
+        max_iterations=max_iterations, parallel_iterations=parallel_iterations)
+    winds = np.reshape(
+        winds.position.numpy(), (3, parameters.grid_shape[0], parameters.grid_shape[1], parameters.grid_shape[2]))
+    iterations = iterations + 10
+    print('Iterations before filter: ' + str(iterations))
+    wcurrmax = winds[2].max()
+    winds = np.stack([winds[0], winds[1], winds[2]])
+    winds = winds.flatten()
+    # """
+
+    if low_pass_filter:
+        print('Applying low pass filter to wind field...')
+        winds = np.asarray(winds)
+        winds = np.reshape(winds,
+                           (3, parameters.grid_shape[0], parameters.grid_shape[1],
+                            parameters.grid_shape[2]))
+        winds[0] = savgol_filter(winds[0], filter_window, filter_order, axis=0)
+        winds[0] = savgol_filter(winds[0], filter_window, filter_order, axis=1)
+        winds[0] = savgol_filter(winds[0], filter_window, filter_order, axis=2)
+        winds[1] = savgol_filter(winds[1], filter_window, filter_order, axis=0)
+        winds[1] = savgol_filter(winds[1], filter_window, filter_order, axis=1)
+        winds[1] = savgol_filter(winds[1], filter_window, filter_order, axis=2)
+        winds[2] = savgol_filter(winds[2], filter_window, filter_order, axis=0)
+        winds[2] = savgol_filter(winds[2], filter_window, filter_order, axis=1)
+        winds[2] = savgol_filter(winds[2], filter_window, filter_order, axis=2)
+        winds = np.stack([winds[0], winds[1], winds[2]])
+        winds = winds.flatten()
+
+    print("Done! Time = " + "{:2.1f}".format(time.time() - bt))
+
+    # First pass - no filter
+    the_winds = np.reshape(
+        winds, (3, parameters.grid_shape[0], parameters.grid_shape[1], parameters.grid_shape[2]))
+    u = the_winds[0]
+    v = the_winds[1]
+    w = the_winds[2]
+    where_mask = np.sum(parameters.weights, axis=0) + \
+                 np.sum(parameters.model_weights, axis=0)
+
+    u = np.ma.array(u)
+    w = np.ma.array(w)
+    v = np.ma.array(v)
+
+    if mask_outside_opt is True:
+        u = np.ma.masked_where(where_mask < 1, u)
+        v = np.ma.masked_where(where_mask < 1, v)
+        w = np.ma.masked_where(where_mask < 1, w)
+
+    if mask_w_outside_opt is True:
+        w = np.ma.masked_where(where_mask < 1, w)
+
+    u_field = deepcopy(Grids[0].fields[vel_name])
+    u_field['data'] = u
+    u_field['standard_name'] = 'u_wind'
+    u_field['long_name'] = 'meridional component of wind velocity'
+    u_field['min_bca'] = min_bca
+    u_field['max_bca'] = max_bca
+    v_field = deepcopy(Grids[0].fields[vel_name])
+    v_field['data'] = v
+    v_field['standard_name'] = 'v_wind'
+    v_field['long_name'] = 'zonal component of wind velocity'
+    v_field['min_bca'] = min_bca
+    v_field['max_bca'] = max_bca
+    w_field = deepcopy(Grids[0].fields[vel_name])
+    w_field['data'] = w
+    w_field['standard_name'] = 'w_wind'
+    w_field['long_name'] = 'vertical component of wind velocity'
+    w_field['min_bca'] = min_bca
+    w_field['max_bca'] = max_bca
+
+    new_grid_list = []
+
+    for grid in Grids:
+        temp_grid = deepcopy(grid)
+        temp_grid.add_field('u', u_field, replace_existing=True)
+        temp_grid.add_field('v', v_field, replace_existing=True)
+        temp_grid.add_field('w', w_field, replace_existing=True)
+        new_grid_list.append(temp_grid)
+
+    return new_grid_list
+
+
+def get_dd_wind_field(Grids, u_init, v_init, w_init, engine="scipy", **kwargs):
+    """
+    This function takes in a list of Py-ART Grid objects and derives a
+    wind field. Every Py-ART Grid in Grids must have the same grid
+    specification. 
+
+    In order for the model data constraint to be used,
+    the model data must be added as a field to at least one of the
+    grids in Grids. This involves interpolating the model data to the
+    Grids' coordinates. There are helper functions for this for WRF
+    and HRRR data in :py:func:`pydda.constraints`:
+
+    :py:func:`make_constraint_from_wrf`
+
+    :py:func:`add_hrrr_constraint_to_grid`
+
+    Parameters
+    ==========
+
+    Grids: list of Py-ART Grids
+        The list of Py-ART grids to take in corresponding to each radar.
+        All grids must have the same shape, x coordinates, y coordinates
+        and z coordinates.
+    u_init: 3D ndarray
+        The intial guess for the zonal wind field, input as a 3D array
+        with the same shape as the fields in Grids.
+    v_init: 3D ndarray
+        The intial guess for the meridional wind field, input as a 3D array
+        with the same shape as the fields in Grids.
+    w_init: 3D ndarray
+        The intial guess for the vertical wind field, input as a 3D array
+        with the same shape as the fields in Grids.
+    engine: str (one of "scipy", "tensorflow", "jax")
+        Setting this flag will use the solver based off of SciPy, TensorFlow, or Jax.
+        Using Tensorflow or Jax expands PyDDA's capabiability to take advantage of GPU-based systems.
+        In addition, these two implementations use automatic differentation to calcualte the gradient
+        of the cost function in order to optimize the gradient calculation.
+        TensorFlow 2.6 and tensorflow-probability are required for the TensorFlow-basedengine.
+        The latest version of Jax is required for the Jax-based engine.
+    points: None or list of dicts
+        Point observations as returned by :func:`pydda.constraints.get_iem_obs`. Set
+        to None to disable.
+    vel_name: string
+        Name of radial velocity field. Setting to None will have PyDDA attempt
+        to automatically detect the velocity field name.
+    refl_field: string
+        Name of reflectivity field. Setting to None will have PyDDA attempt 
+        to automatically detect the reflectivity field name.
+    u_back: 1D array
+        Background zonal wind field from a sounding as a function of height.
+        This should be given in the sounding's vertical coordinates.
+    v_back: 1D array
+        Background meridional wind field from a sounding as a function of
+        height. This should be given in the sounding's vertical coordinates.
+    z_back: 1D array
+        Heights corresponding to background wind field levels in meters. This
+        is given in the sounding's original coordinates.
+    frz: float
+        Freezing level used for fall speed calculation in meters.
+    Co: float
+        Weight for cost function related to observed radial velocities.
+    Cm: float
+        Weight for cost function related to the mass continuity equation.
+    Cx: float
+        Weight for cost function related to smoothness in x direction
+    Cy: float
+        Weight for cost function related to smoothness in y direction
+    Cz: float
+        Weight for cost function related to smoothness in z direction
+    Cv: float
+        Weight for cost function related to vertical vorticity equation.
+    Cmod: float
+        Weight for cost function related to custom constraints.
+    Cpoint: float
+        Weight for cost function related to point observations.
+    weights_obs: list of floating point arrays or None
+        List of weights for each point in grid from each radar in Grids.
+        Set to None to let PyDDA determine this automatically.
+    weights_model: list of floating point arrays or None
+        List of weights for each point in grid from each custom field in
+        model_fields. Set to None to let PyDDA determine this automatically.
+    weights_bg: list of floating point arrays or None
+        List of weights for each point in grid from the sounding. Set to None
+        to let PyDDA determine this automatically.
+    Ut: float
+        Prescribed storm motion in zonal direction.
+        This is only needed if Cv is not zero.
+    Vt: float
+        Prescribed storm motion in meridional direction.
+        This is only needed if Cv is not zero.
+    filter_winds: bool
+        If this is True, PyDDA will run a low pass filter on
+        the retrieved wind field. Set to False to disable the low pass filter.
+    mask_outside_opt: bool
+        If set to true, wind values outside the multiple doppler lobes will
+        be masked, i.e. if less than 2 radars provide coverage for a given
+        point.
+    max_iterations: int
+        The maximum number of iterations to run the optimization loop for.
+    mask_w_outside_opt: bool
+        If set to true, vertical winds outside the multiple doppler lobes will
+        be masked, i.e. if less than 2 radars provide coverage for a given
+        point.
+    filter_window: int
+        Window size to use for the low pass filter. A larger window will
+        increase the number of points factored into the polynomial fit for
+        the filter, and hence will increase the smoothness.
+    filter_order: int
+        The order of the polynomial to use for the low pass filter. Higher
+        order polynomials allow for the retention of smaller scale features
+        but may also not remove enough noise.
+    min_bca: float
+        Minimum beam crossing angle in degrees between two radars. 30.0 is the
+        typical value used in many publications.
+    max_bca: float
+        Minimum beam crossing angle in degrees between two radars. 150.0 is the
+        typical value used in many publications.
+    upper_bc: bool
+        Set this to true to enforce w = 0 at the top of the atmosphere. This is
+        commonly called the impermeability condition.
+    model_fields: list of strings
+        The list of fields in the first grid in Grids that contain the custom
+        data interpolated to the Grid's grid specification. Helper functions
+        to create such gridded fields for HRRR and NetCDF WRF data exist
+        in ::pydda.constraints::. PyDDA will look for fields named U_(model
+        field name), V_(model field name), and W_(model field name). For
+        example, if you have U_hrrr, V_hrrr, and W_hrrr, then specify ["hrrr"]
+        into model_fields.
+    output_cost_functions: bool
+        Set to True to output the value of each cost function every
+        10 iterations.
+    roi: float
+        Radius of influence for the point observations. The point observation will
+        not hold any weight outside this radius.
+    parallel_iterations: int
+        The number of iterations to run in parallel in the optimization loop.
+        This is only for the TensorFlow-based engine.
+    wind_tol: float
+        Stop iterations after maximum change in winds is less than this value.
+
+    Returns
+    =======
+    new_grid_list: list
+        A list of Py-ART grids containing the derived wind fields. These fields
+        are displayable by the visualization module.
+    """
+
+    if engine.lower() == "scipy" or engine.lower() == "jax" or engine.lower() == "auglag":
+        return _get_dd_wind_field_scipy(Grids, u_init, v_init, w_init, engine, **kwargs)
+    elif engine.lower() == "tensorflow":
+        return _get_dd_wind_field_tensorflow(Grids, u_init, v_init, w_init, **kwargs)
+    else:
+        raise NotImplementedError("Engine %s is not supported." % engine)
+
+
+def get_bca(rad1_lon, rad1_lat, rad2_lon, rad2_lat, x, y, projparams):
+    """
+    This function gets the beam crossing angle between two lat/lon pairs.
+
+    Parameters
+    ==========
+    rad1_lon: float
+        The longitude of the first radar.
+    rad1_lat: float
+        The latitude of the first radar.
+    rad2_lon: float
+        The longitude of the second radar.
+    rad2_lat: float
+        The latitude of the second radar.
+    x: nD float array
+        The Cartesian x coordinates of the grid
+    y: nD float array
+        The Cartesian y corrdinates of the grid
+    projparams: Py-ART projparams
+        The projection parameters of the Grid
+
+    Returns
+    =======
+    bca: nD float array
+        The beam crossing angle between the two radars in radians.
+
+    """
+
+    rad1 = pyart.core.geographic_to_cartesian(rad1_lon, rad1_lat, projparams)
+    rad2 = pyart.core.geographic_to_cartesian(rad2_lon, rad2_lat, projparams)
+    # Create grid with Radar 1 in center
+
+    x = x - rad1[0]
+    y = y - rad1[1]
+    rad2 = np.array(rad2) - np.array(rad1)
+    a = np.sqrt(np.multiply(x, x) + np.multiply(y, y))
+    b = np.sqrt(pow(x-rad2[0], 2) + pow(y-rad2[1], 2))
+    c = np.sqrt(rad2[0]*rad2[0] + rad2[1]*rad2[1])
+    inp_array1 = x / a
+    inp_array1 = np.where(inp_array1 < -1, -1, inp_array1)
+    inp_array1 = np.where(inp_array1 > 1, 1, inp_array1)
+    theta_1 = np.arccos(inp_array1)
+    inp_array2 = (x - rad2[1]) / b
+    inp_array2 = np.where(inp_array2 < -1, -1, inp_array2)
+    inp_array2 = np.where(inp_array2 > 1, 1, inp_array2)
+    theta_2 = np.arccos(inp_array2)
+    inp_array3 = (a*a + b*b - c*c) / (2 * a *b)
+    inp_array3 = np.where(inp_array3 < -1, -1, inp_array3)
+    inp_array3 = np.where(inp_array3 > 1, 1, inp_array3)
+    
+    return np.ma.masked_invalid(np.arccos(inp_array3))