numpy
scipy
<<<<<<< HEAD
=======
arm_pyart
cartopy
>>>>>>> f4a28064
wheels
pandas
dask
six
<|MERGE_RESOLUTION|>--- conflicted
+++ resolved
@@ -1,10 +1,7 @@
 numpy
 scipy
-<<<<<<< HEAD
-=======
 arm_pyart
 cartopy
->>>>>>> f4a28064
 wheels
 pandas
 dask
